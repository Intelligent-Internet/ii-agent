<div align="center">
  <img src="assets/ii.png" width="200"/>

# II Agent

[![GitHub stars](https://img.shields.io/github/stars/Intelligent-Internet/ii-agent?style=social)](https://github.com/Intelligent-Internet/ii-agent/stargazers)
[![Discord Follow](https://dcbadge.limes.pink/api/server/yDWPsshPHB?style=flat)](https://discord.gg/yDWPsshPHB)
[![License](https://img.shields.io/badge/License-Apache%202.0-blue.svg)](https://opensource.org/licenses/Apache-2.0)
[![Blog](https://img.shields.io/badge/Blog-II--Agent-blue)](https://ii.inc/web/blog/post/ii-agent)
[![GAIA Benchmark](https://img.shields.io/badge/GAIA-Benchmark-green)](https://ii-agent-gaia.ii.inc/)
[<img src="https://devin.ai/assets/deepwiki-badge.png" alt="Ask DeepWiki.com" height="20"/>](https://deepwiki.com/Intelligent-Internet/ii-agent)

</div>

II-Agent is an open-source intelligent assistant designed to streamline and enhance workflows across multiple domains. It represents a significant advancement in how we interact with technology—shifting from passive tools to intelligent systems capable of independently executing complex tasks.

### Discord Join US

📢 Join Our [Discord Channel](https://discord.gg/yDWPsshPHB)! Looking forward to seeing you there! 🎉

## Introduction

<https://github.com/user-attachments/assets/2707b106-f37d-41a8-beff-8802b1c9b186>

## Overview

II Agent is built around providing an agentic interface to leading language models. It offers:

- A CLI interface for direct command-line interaction
- A WebSocket server that powers a modern React-based frontend
- Integration with multiple LLM providers:
  - Anthropic Claude models (direct API or via Google Cloud Vertex AI)
  - Google Gemini models (direct API or via Google Cloud Vertex AI)

## GAIA Benchmark Evaluation

II-Agent has been evaluated on the GAIA benchmark, which assesses LLM-based agents operating within realistic scenarios across multiple dimensions including multimodal processing, tool utilization, and web searching.

We identified several issues with the GAIA benchmark during our evaluation:

- **Annotation Errors**: Several incorrect annotations in the dataset (e.g., misinterpreting date ranges, calculation errors)
- **Outdated Information**: Some questions reference websites or content no longer accessible
- **Language Ambiguity**: Unclear phrasing leading to different interpretations of questions

Despite these challenges, II-Agent demonstrated strong performance on the benchmark, particularly in areas requiring complex reasoning, tool use, and multi-step planning.

![GAIA Benchmark](assets/gaia.jpg)
You can view the full traces of some samples here: [GAIA Benchmark Traces](https://ii-agent-gaia.ii.inc/)

## Requirements

- Docker Compose
- Python 3.10+
- Node.js 18+ (for frontend)
- At least one of the following:
  - Anthropic API key, or
  - Google Gemini API key, or
  - Google Cloud project with Vertex AI API enabled

> \[!TIP]
>
> - For best performance, we recommend using Claude 4.0 Sonnet or Claude Opus 4.0 models.
> - For fast and cheap, we recommend using GPT4.1 from OpenAI.
> - Gemini 2.5 Pro is a good balance between performance and cost.

## Environment

You need to set up `.env` files to run frontend.

**Shortcut:** Check file `.env.example` for example of `.env` file.

For the frontend, create a `.env` file in the frontend directory, point to the port of your backend:

```bash
NEXT_PUBLIC_API_URL=http://localhost:8000
NEXT_PUBLIC_BASE_URL=http://localhost:3000
GOOGLE_API_KEY=<your_google_api_key> # Optional, for Google Drive integration
GOOGLE_CLIENT_ID=<your_google_client_id> # Optional, for Google Drive integration
GOOGLE_CLIENT_SECRET=<your_google_client_secret> # Optional, for Google Drive integration
```

## Installation

### Docker Installation (Recommended)

1. Clone the repository
2. Set up the environment as mentioned in the above step
3. If you are using Anthropic Client run

```
docker compose up
```
Our II-Agent supports popular models such as Claude, Gemini, and OpenAI. If you’d like to use a model from OpenRouter, simply configure your OpenAI endpoint with your OpenRouter API key.
If you are using Vertex, run with these variables

```
GOOGLE_APPLICATION_CREDENTIALS=absolute-path-to-credential docker compose up
```
<<<<<<< HEAD
*Note: Due to a bug in the latest docker, if you receive and error, try running with `--force-recreate`. For example `./start.sh --force-recreate `*

After running start.sh, you can check your application at: localhost:3000
Run `./stop.sh` to tear down the service.
=======
>>>>>>> 187d669c

### Docker with Sandbox Installation (Experimental)
Each Agent session will have access to a seperate Sandbox. We are still experimenting with this mode. To test, run:
```
COMPOSE_PROFILE=sandbox \
./start.sh
```

### Manual Installation

1. Clone the repository
2. Set up Python environment:

   ```bash
   python -m venv .venv
   source .venv/bin/activate  # On Windows: .venv\Scripts\activate
   pip install -e .
   ```

3. Set up frontend (optional):
   ```bash
   cd frontend
   npm install
   ```

### Web Interface

1. Start the WebSocket server:

When using Anthropic client:

```bash
STATIC_FILE_BASE_URL=http://localhost:8000 python ws_server.py --port 8000
```

When using Vertex:

```bash
GOOGLE_APPLICATION_CREDENTIALS=path-to-your-credential STATIC_FILE_BASE_URL=http://localhost:8000 python ws_server.py --port 8000
```

2. Start the frontend (in a separate terminal):

```bash
cd frontend
npm run dev
```

3. Open your browser to http://localhost:3000

## Project Structure

- `ws_server.py`: WebSocket server for the frontend
- `src/ii_agent/`: Core agent implementation
  - `agents/`: Agent implementations
  - `llm/`: LLM client interfaces
  - `tools/`: Tool implementations
  - `utils/`: Utility functions

## Core Capabilities

II-Agent is a versatile open-source assistant built to elevate your productivity across domains:

| Domain                        | What II‑Agent Can Do                                                                                       |
| ----------------------------- | ---------------------------------------------------------------------------------------------------------- |
| Research & Fact‑Checking      | Multistep web search, source triangulation, structured note‑taking, rapid summarization                    |
| Content Generation            | Blog & article drafts, lesson plans, creative prose, technical manuals, Website creations                  |
| Data Analysis & Visualization | Cleaning, statistics, trend detection, charting, and automated report generation                           |
| Software Development          | Code synthesis, refactoring, debugging, test‑writing, and step‑by‑step tutorials across multiple languages |
| Workflow Automation           | Script generation, browser automation, file management, process optimization                               |
| Problem Solving               | Decomposition, alternative‑path exploration, stepwise guidance, troubleshooting                            |

## Methods

The II-Agent system represents a sophisticated approach to building versatile AI agents. Our methodology centers on:

1. **Core Agent Architecture and LLM Interaction**

   - System prompting with dynamically tailored context
   - Comprehensive interaction history management
   - Intelligent context management to handle token limitations
   - Systematic LLM invocation and capability selection
   - Iterative refinement through execution cycles

2. **Planning and Reflection**

   - Structured reasoning for complex problem-solving
   - Problem decomposition and sequential thinking
   - Transparent decision-making process
   - Hypothesis formation and testing

3. **Execution Capabilities**

   - File system operations with intelligent code editing
   - Command line execution in a secure environment
   - Advanced web interaction and browser automation
   - Task finalization and reporting
   - Specialized capabilities for various modalities (Experimental) (PDF, audio, image, video, slides)
   - Deep research integration

4. **Context Management**

   - Token usage estimation and optimization
   - Strategic truncation for lengthy interactions
   - File-based archival for large outputs

5. **Real-time Communication**
   - WebSocket-based interface for interactive use
   - Isolated agent instances per client
   - Streaming operational events for responsive UX

## Conclusion

The II-Agent framework, architected around the reasoning capabilities of large language models like Claude 4.0 Sonnet or Gemini 2.5 Pro, presents a comprehensive and robust methodology for building versatile AI agents. Through its synergistic combination of a powerful LLM, a rich set of execution capabilities, an explicit mechanism for planning and reflection, and intelligent context management strategies, II-Agent is well-equipped to address a wide spectrum of complex, multi-step tasks. Its open-source nature and extensible design provide a strong foundation for continued research and development in the rapidly evolving field of agentic AI.

## Acknowledgement

We would like to express our sincere gratitude to the following projects and individuals for their invaluable contributions that have helped shape this project:

- **AugmentCode**: We have incorporated and adapted several key components from the [AugmentCode project](https://github.com/augmentcode/augment-swebench-agent). AugmentCode focuses on SWE-bench, a benchmark that tests AI systems on real-world software engineering tasks from GitHub issues in popular open-source projects. Their system provides tools for bash command execution, file operations, and sequential problem-solving capabilities designed specifically for software engineering tasks.

- **Manus**: Our system prompt architecture draws inspiration from Manus's work, which has helped us create more effective and contextually aware AI interactions.

- **Index Browser Use**: We have built upon and extended the functionality of the [Index Browser Use project](https://github.com/lmnr-ai/index/tree/main), particularly in our web interaction and browsing capabilities. Their foundational work has enabled us to create more sophisticated web-based agent behaviors.

We are committed to open source collaboration and believe in acknowledging the work that has helped us build this project. If you feel your work has been used in this project but hasn't been properly acknowledged, please reach out to us.<|MERGE_RESOLUTION|>--- conflicted
+++ resolved
@@ -96,13 +96,6 @@
 ```
 GOOGLE_APPLICATION_CREDENTIALS=absolute-path-to-credential docker compose up
 ```
-<<<<<<< HEAD
-*Note: Due to a bug in the latest docker, if you receive and error, try running with `--force-recreate`. For example `./start.sh --force-recreate `*
-
-After running start.sh, you can check your application at: localhost:3000
-Run `./stop.sh` to tear down the service.
-=======
->>>>>>> 187d669c
 
 ### Docker with Sandbox Installation (Experimental)
 Each Agent session will have access to a seperate Sandbox. We are still experimenting with this mode. To test, run:
