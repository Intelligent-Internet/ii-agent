--- conflicted
+++ resolved
@@ -175,16 +175,12 @@
       return;
     }
 
-<<<<<<< HEAD
-    const url = `http://${sessionId}-9000.${process.env.NEXT_PUBLIC_VSCODE_URL}`;
-=======
     // const url = `http://${sessionId}-9000.${process.env.NEXT_PUBLIC_VSCODE_URL}`;
     if (!state.vscodeUrl) {
       toast.error("VS Code URL not available. Please try again.");
       return;
     }
     const url = state.vscodeUrl;
->>>>>>> 89e8aa59
     window.open(url, "_blank");
   };
 
