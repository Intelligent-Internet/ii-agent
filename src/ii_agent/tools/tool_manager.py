--- conflicted
+++ resolved
@@ -2,18 +2,14 @@
 import asyncio
 import logging
 from copy import deepcopy
-from typing import Optional, List, Dict, Any
+from typing import List, Dict, Any
 
 from e2b import Sandbox
 from ii_agent.llm.base import LLMClient
 from ii_agent.llm.context_manager.llm_summarizing import LLMSummarizingContextManager
 from ii_agent.llm.token_counter import TokenCounter
-<<<<<<< HEAD
 from ii_agent.sandbox.config import SandboxSettings
-from ii_agent.tools.advanced_tools.image_search_tool import ImageSearchTool
-=======
 from ii_agent.tools.image_search_tool import ImageSearchTool
->>>>>>> 303e1e78
 from ii_agent.tools.base import LLMTool
 from ii_agent.llm.message_history import ToolCallParameters
 from ii_agent.tools.clients.config import RemoteClientConfig
@@ -72,16 +68,14 @@
 from ii_agent.tools.deep_research_tool import DeepResearchTool
 from ii_agent.tools.list_html_links_tool import ListHtmlLinksTool
 from ii_agent.utils.constants import TOKEN_BUDGET
+from ii_agent.utils.workspace_manager import WorkSpaceMode
 
 
 def get_system_tools(
     client: LLMClient,
     workspace_manager: WorkspaceManager,
     message_queue: asyncio.Queue,
-    container_id: Optional[str] = None,
-    ask_user_permission: bool = False,
     tool_args: Dict[str, Any] = None,
-    e2b: bool = False,
 ) -> list[LLMTool]:
     """
     Retrieves a list of all system tools.
@@ -100,28 +94,28 @@
 
     tools = []
     config = None
-    if e2b:
-        sandbox = Sandbox.connect(container_id)
+    if workspace_manager.workspace_mode == WorkSpaceMode.E2B:
+        sandbox = Sandbox.connect(workspace_manager.session_id)
         host = sandbox.get_host(17300)
         config = RemoteClientConfig(
             mode="e2b",
             server_url=f"https://{host}",
             ignore_indentation_for_str_replace=False,
             expand_tabs=False,
-            container_id=container_id,
+            container_id=workspace_manager.session_id,
         )
         tools.append(
             RegisterDeploymentTool(workspace_manager=workspace_manager, config=config)
         )
-    elif container_id is not None:
+    elif workspace_manager.workspace_mode == WorkSpaceMode.DOCKER:
         sandbox_settings = SandboxSettings()
         config = RemoteClientConfig(
             mode="remote",
-            server_url=f"http://{container_id}:17300",
+            server_url=f"http://{workspace_manager.session_id}:17300",
             ignore_indentation_for_str_replace=False,
             expand_tabs=False,
             cwd=sandbox_settings.work_dir,
-            container_id=container_id,
+            container_id=workspace_manager.session_id,
         )
         tools.append(
             RegisterDeploymentTool(workspace_manager=workspace_manager, config=config)
