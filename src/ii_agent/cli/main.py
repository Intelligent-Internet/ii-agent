"""
Main CLI entry point for ii-agent.

This module provides the command-line interface for interacting with the AgentController.
"""

import uuid
import json
import argparse
import asyncio
import sys

from pathlib import Path
from ii_agent.cli.app import CLIApp
from ii_agent.cli.config import setup_cli_config


def create_parser() -> argparse.ArgumentParser:
    """Create the argument parser for the CLI."""
    parser = argparse.ArgumentParser(
        prog="ii-agent",
        description="Intelligent Internet Agent - CLI interface for AI-powered automation",
        epilog="Use 'ii-agent <command> --help' for command-specific help.",
    )
    
    # Global options
    parser.add_argument(
        "--workspace", 
        "-w", 
        type=str, 
        default=".", 
        help="Working directory for the agent (default: current directory)"
    )
    parser.add_argument(
        "--config", 
        "-c", 
        type=str, 
        help="Configuration file path"
    )
    parser.add_argument(
        "--mcp-config",
        type=str,
        help="MCP config file path"
    )
    parser.add_argument(
        "--minimal", 
        "-m", 
        action="store_true", 
        help="Minimize output"
    )
    
    # Subcommands
    subparsers = parser.add_subparsers(dest="command", help="Available commands")
    
    # Chat command (interactive mode)
    chat_parser = subparsers.add_parser(
        "chat", 
        help="Start interactive chat session"
    )
    chat_parser.add_argument(
        "--session", 
        "-s", 
        type=str, 
        help="Session name to save/restore conversation"
    )
    chat_parser.add_argument(
        "--resume", 
        "-r", 
        action="store_true", 
        help="Resume from previous session"
    )
    chat_parser.add_argument(
        "--continue", 
        "-cont", 
        action="store_true", 
        help="Continue from last saved agent state in current directory"
    ) 
    
    # Config command
    config_parser = subparsers.add_parser(
        "config", 
        help="Manage configuration"
    )
    config_group = config_parser.add_mutually_exclusive_group(required=True)
    config_group.add_argument(
        "--show", 
        action="store_true", 
        help="Show current configuration"
    )
    config_group.add_argument(
        "--set", 
        nargs=2, 
        metavar=("KEY", "VALUE"), 
        help="Set configuration value"
    )
    config_group.add_argument(
        "--reset", 
        action="store_true", 
        help="Reset configuration to defaults"
    )
    
    # LLM configuration options
    parser.add_argument(
        "--llm-provider", 
        choices=["anthropic", "openai", "gemini"], 
        help="LLM provider to use"
    )
    parser.add_argument(
        "--llm-model", 
        type=str, 
        help="Specific model to use"
    )
    parser.add_argument(
        "--max-tokens", 
        type=int, 
        help="Maximum tokens per turn"
    )
    parser.add_argument(
        "--temperature", 
        type=float, 
        help="Temperature for LLM responses"
    )
    parser.add_argument(
        "--tools", 
        nargs="*", 
        help="Specific tools to enable"
    )
    parser.add_argument(
        "--debug", 
        action="store_true", 
        help="Enable debug mode with detailed error messages"
    )
    parser.add_argument(
        "--moa", 
        action="store_true", 
        help="Enable Mixture-of-Agents (MoA) for enhanced AI responses"
    )
    
    return parser


def validate_args(args: argparse.Namespace) -> None:
    """Validate command-line arguments."""
    
    if args.workspace:
        workspace_path = Path(args.workspace)
        if not workspace_path.exists():
            print(f"Error: Workspace directory '{args.workspace}' does not exist")
            sys.exit(1)
        if not workspace_path.is_dir():
            print(f"Error: Workspace path '{args.workspace}' is not a directory")
            sys.exit(1)
    
    if args.config:
        config_path = Path(args.config)
        if not config_path.exists():
            print(f"Error: Configuration file '{args.config}' does not exist")
            sys.exit(1)


async def main_async() -> int:
    """Main entry point for the CLI."""
    parser = create_parser()
    args = parser.parse_args()
    
    # Show help if no command is provided
    if not args.command:
        parser.print_help()
        return 0
    
    # Validate arguments
    validate_args(args)

    session_id = args.session if args.session else str(uuid.uuid4())
    mcp_config = json.loads(open(args.mcp_config).read()) if args.mcp_config else None
    
    try:
        # Setup CLI configuration using the new pattern
        (config, llm_config, workspace_path, web_search_config, web_visit_config, 
         fullstack_dev_config, image_search_config, video_generate_config, 
         image_generate_config) = await setup_cli_config(
            session_id=session_id,
            workspace=args.workspace,
            model=args.llm_model,
            temperature=args.temperature,
            mcp_config=mcp_config,
        )
        
        # Handle config command
        if args.command == "config":
            return await handle_config_command(args, config, llm_config)
        
        # Create and run CLI app
<<<<<<< HEAD
        app = CLIApp(config, llm_config, workspace_path, minimal=args.minimal, enable_moa=args.moa)
=======
        app = CLIApp(
            config=config,
            llm_config=llm_config,
            workspace_path=workspace_path,
            minimal=args.minimal,
            web_search_config=web_search_config,
            web_visit_config=web_visit_config,
            fullstack_dev_config=fullstack_dev_config,
            image_search_config=image_search_config,
            video_generate_config=video_generate_config,
            image_generate_config=image_generate_config,
        )
>>>>>>> a0812fa6
        
        if args.command == "chat":
            return await app.run_interactive_mode(
                session_name=args.session,
                resume=args.resume,
                continue_from_state=getattr(args, 'continue', False)
            )
        else:
            print(f"Unknown command: {args.command}")
            return 1
            
    except KeyboardInterrupt:
        print("\nOperation interrupted by user")
        return 130
    except Exception as e:
        if args.debug:
            import traceback
            traceback.print_exc()
        else:
            print(f"Error: {e}")
        return 1


async def handle_config_command(args: argparse.Namespace, config, llm_config) -> int:
    """Handle configuration commands."""
    if args.show:
        print("Current Configuration:")
        print("-" * 30)
        print(f"LLM Model: {llm_config.model}")
        print(f"Temperature: {llm_config.temperature}")
        print(f"Max Output Tokens: {config.max_output_tokens_per_turn}")
        print(f"Max Turns: {config.max_turns}")
        return 0
    elif args.set:
        key, value = args.set
        print(f"Setting {key} = {value} (feature not yet implemented)")
        return 0
    elif args.reset:
        print("Reset configuration (feature not yet implemented)")
        return 0
    
    return 1


def main():
    """Entry point for the CLI script."""
    try:
        exit_code = asyncio.run(main_async())
        sys.exit(exit_code)
    except KeyboardInterrupt:
        print("\nOperation interrupted by user")
        sys.exit(130)


if __name__ == "__main__":
    main()<|MERGE_RESOLUTION|>--- conflicted
+++ resolved
@@ -191,14 +191,12 @@
             return await handle_config_command(args, config, llm_config)
         
         # Create and run CLI app
-<<<<<<< HEAD
-        app = CLIApp(config, llm_config, workspace_path, minimal=args.minimal, enable_moa=args.moa)
-=======
         app = CLIApp(
             config=config,
             llm_config=llm_config,
             workspace_path=workspace_path,
             minimal=args.minimal,
+            enable_moa=args.moa
             web_search_config=web_search_config,
             web_visit_config=web_visit_config,
             fullstack_dev_config=fullstack_dev_config,
@@ -206,7 +204,6 @@
             video_generate_config=video_generate_config,
             image_generate_config=image_generate_config,
         )
->>>>>>> a0812fa6
         
         if args.command == "chat":
             return await app.run_interactive_mode(
