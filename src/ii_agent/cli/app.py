"""
Main CLI application.

This module provides the main CLI application class that orchestrates
the AgentController with event stream for CLI usage.
"""

import asyncio
import json
from pathlib import Path
from typing import Optional, Dict, Any
from fastmcp import Client
from ii_agent.core.config.ii_agent_config import IIAgentConfig
from ii_agent.core.config.agent_config import AgentConfig
from ii_agent.core.config.llm_config import LLMConfig
from ii_agent.cli.subscribers.console_subscriber import ConsoleSubscriber
from ii_agent.cli.input.rich_prompt import create_rich_prompt
from ii_agent.cli.commands.command_handler import CommandHandler
from ii_agent.core.event_stream import AsyncEventStream
from ii_agent.controller.agent_controller import AgentController
from ii_agent.controller.moa_controller import MoAAgentController, create_moa_controller
from ii_agent.agents.function_call import FunctionCallAgent
from ii_agent.agents.moa_agent import create_moa_agent
from ii_agent.core.config.moa_config import create_default_moa_config
from ii_agent.llm import get_client
from ii_agent.controller.state import State
from ii_agent.llm.context_manager import LLMCompact
from ii_agent.core.storage.settings.file_settings_store import FileSettingsStore
from ii_agent.llm.token_counter import TokenCounter
from ii_agent.core.logger import logger
from ii_agent.prompts import get_system_prompt
from ii_agent.utils.constants import TOKEN_BUDGET
from ii_agent.cli.state_persistence import (
    StateManager,
    restore_agent_state,
    restore_configs,
)
from ii_agent.cli.plan_state import PlanStateManager
from ii_agent.cli.components.session_selector import SessionSelector
from ii_agent.controller.tool_manager import AgentToolManager
from ii_agent.llm.base import ToolParam
from ii_tool.utils import load_tools_from_mcp
from ii_tool.tools.manager import get_default_tools
from ii_tool.core import WorkspaceManager
from ii_tool.core.config import (
    WebSearchConfig, 
    WebVisitConfig, 
    ImageSearchConfig, 
    VideoGenerateConfig, 
    ImageGenerateConfig, 
    FullStackDevConfig
)
from ii_tool.tools.agent import TaskAgentTool, TASK_AGENT_SYSTEM_PROMPT


class CLIApp:
    """Main CLI application class."""

    def __init__(
        self,
        workspace_path: str,
        config: IIAgentConfig,
        llm_config: LLMConfig,
        web_search_config: WebSearchConfig,
        web_visit_config: WebVisitConfig,
        fullstack_dev_config: FullStackDevConfig,
        image_search_config: ImageSearchConfig | None = None,
        video_generate_config: VideoGenerateConfig | None = None,
        image_generate_config: ImageGenerateConfig | None = None,
        minimal: bool = False,
        enable_moa: bool = False,
    ):
        # config
        self.config = config
        self.llm_config = llm_config
        self.web_search_config = web_search_config
        self.web_visit_config = web_visit_config
        self.fullstack_dev_config = fullstack_dev_config
        self.image_search_config = image_search_config
        self.video_generate_config = video_generate_config
        self.image_generate_config = image_generate_config
        # workspace
        self.workspace_path = workspace_path
        self.workspace_manager = WorkspaceManager(workspace_path)
        # Create state manager - we'll update it with continue_session later
        self.state_manager = None
        # Create event stream
        self.event_stream = AsyncEventStream(logger=logger)
        
        # Create console subscriber with config and callback
        self.console_subscriber = ConsoleSubscriber(
            minimal=minimal,
            config=config,
            confirmation_callback=self._handle_tool_confirmation
        )
        
        # Subscribe to events
        self.event_stream.subscribe(self.console_subscriber.handle_event)

        # Create command handler first
        self.command_handler = CommandHandler(self.console_subscriber.console)

        # Create rich prompt with command handler
        self.rich_prompt = create_rich_prompt(
            workspace_path, self.console_subscriber.console, self.command_handler
        )

        # Store MoA preference
        self.enable_moa = enable_moa
        
        # Agent controller will be created when needed
        self.agent_controller: Optional[AgentController] = None
        
        # Store for pending tool confirmations
        self._tool_confirmations: Dict[str, Dict[str, Any]] = {}
        
        # Initialize plan state manager
        self.plan_state_manager = PlanStateManager(workspace_path)
        
        # Ensure plans directory exists
        plans_dir = self.plan_state_manager.get_plans_directory()
        plans_dir.mkdir(exist_ok=True)
        logger.info(f"Plans directory initialized: {plans_dir}")
        
    def _handle_tool_confirmation(self, tool_call_id: str, tool_name: str, approved: bool, alternative_instruction: str) -> None:
        """Handle tool confirmation response from console subscriber."""
        # Store the confirmation response
        self._tool_confirmations[tool_call_id] = {
            "tool_name": tool_name,
            "approved": approved,
            "alternative_instruction": alternative_instruction
        }
        
        # If there's an agent controller, send the confirmation response to it
        if self.agent_controller:
            self.agent_controller.add_confirmation_response(tool_call_id, approved, alternative_instruction)
            logger.debug(f"Tool confirmation sent to agent controller: {tool_call_id} -> approved={approved}")
        else:
            logger.debug(f"Tool confirmation received but no agent controller: {tool_call_id} -> approved={approved}")
        
    async def initialize_agent(self, continue_from_state: bool = False, resume_session_data: Optional[Dict] = None) -> None:
        """Initialize the agent controller."""
        if self.agent_controller is not None:
            return

        # Create state manager now that we know if we're continuing
        if self.state_manager is None:
            self.state_manager = StateManager(
                Path(self.workspace_path), continue_session=continue_from_state
            )

        settings_store = await FileSettingsStore.get_instance(self.config, None)
        settings = await settings_store.load()
        
        # Ensure CLI config exists with defaults
        if not settings.cli_config:
            from ii_agent.core.config.cli_config import CliConfig
            settings.cli_config = CliConfig()
            await settings_store.store(settings)
        
        # Update console subscriber with settings
        self.console_subscriber.settings = settings

        # Load saved state - prioritize resume_session_data, then continue_from_state
        saved_state_data = None
        if resume_session_data:
            saved_state_data = resume_session_data
            self.console_subscriber.console.print(
                f"🔄 [cyan]Resuming session {saved_state_data.get('session_id', 'unknown')}...[/cyan]"
            )
        elif continue_from_state:
            saved_state_data = self.state_manager.load_state()
            if saved_state_data:
                self.console_subscriber.console.print(
                    "🔄 [cyan]Continuing from previous state...[/cyan]"
                )
            else:
                self.console_subscriber.console.print(
                    "⚠️ [yellow]No saved state found, starting fresh...[/yellow]"
                )
        
        # Update configurations from saved state if available
        if saved_state_data:
            config_data, llm_config_data = restore_configs(saved_state_data)
            if config_data:
                for key, value in config_data.items():
                    if hasattr(self.config, key):
                        setattr(self.config, key, value)
            if llm_config_data:
                for key, value in llm_config_data.items():
                    if hasattr(self.llm_config, key):
                        setattr(self.llm_config, key, value)

        # Create LLM client based on configuration
        llm_client = get_client(self.llm_config)

        # Create agent
        agent_config = AgentConfig(
            max_tokens_per_turn=self.config.max_output_tokens_per_turn,
            system_prompt=get_system_prompt(self.workspace_manager.get_workspace_path()),
        )

        tool_manager = AgentToolManager()

        # Get core tools
        tool_manager.register_tools(
            get_default_tools(
                chat_session_id=self.config.session_id,
                workspace_path=self.workspace_path,
                web_search_config=self.web_search_config,
                web_visit_config=self.web_visit_config,
                fullstack_dev_config=self.fullstack_dev_config,
                image_search_config=self.image_search_config,
                video_generate_config=self.video_generate_config,
                image_generate_config=self.image_generate_config,
            )
        )

        if self.config.mcp_config:
            mcp_tools = await load_tools_from_mcp(self.config.mcp_config)
            tool_manager.register_tools(mcp_tools)

<<<<<<< HEAD
        # Get tools as ToolParam list
        tools = [ToolParam(name=tool.name, description=tool.description, input_schema=tool.input_schema) for tool in tool_manager.get_tools()]
        
        # Create agent based on MoA preference
        if self.enable_moa:
            # For MoA, agent will be created by the MoA controller
            agent = None
        else:
            agent = FunctionCallAgent(
                llm=llm_client, 
                config=agent_config,
                tools=tools
            )
=======
        # Add TaskAgent tool
        # ---------------------------------------------------------------------
        task_agent_config = AgentConfig(
            max_tokens_per_turn=self.config.max_output_tokens_per_turn,
            system_prompt=TASK_AGENT_SYSTEM_PROMPT,
        )
        task_agent_list_tools = get_default_tools(
            chat_session_id=f"TASK-AGENT-{self.config.session_id}",
            workspace_path=self.workspace_path,
            web_search_config=self.web_search_config,
            web_visit_config=self.web_visit_config,
        )
        task_agent_tool = TaskAgentTool(
            agent=FunctionCallAgent(
                llm=llm_client,
                config=task_agent_config,
                tools=[ToolParam(name=tool.name, description=tool.description, input_schema=tool.input_schema) for tool in task_agent_list_tools]
            ),
            tools=task_agent_list_tools,
            context_manager=LLMCompact(
                client=llm_client,
                token_counter=TokenCounter(),
                token_budget=TOKEN_BUDGET,  # Default token budget
            ),
            event_stream=self.event_stream,
            workspace_manager=self.workspace_manager,
        )

        tool_manager.register_tools([task_agent_tool])
        # ---------------------------------------------------------------------


        agent = FunctionCallAgent(
            llm=llm_client, 
            config=agent_config,
            tools=[ToolParam(name=tool.name, description=tool.description, input_schema=tool.input_schema) for tool in tool_manager.get_tools()]
        )
>>>>>>> 64754e5e
        
        # Create context manager
        token_counter = TokenCounter()
        context_manager = LLMCompact(
            client=llm_client,
            token_counter=token_counter,
            token_budget=TOKEN_BUDGET,  # Default token budget
        )

        # Create message history - restore from saved state if available
        if saved_state_data:
            state = restore_agent_state(saved_state_data)
        else:
            state = State()

        # Create agent controller based on MoA preference
        if self.enable_moa:
            # Create MoA configuration
            moa_config = create_default_moa_config()
            
            # Update agent config with MoA
            agent_config.moa_config = moa_config
            
            # Create MoA agent controller
            self.agent_controller = create_moa_controller(
                tool_manager=tool_manager,
                tools=tools,
                init_history=state,
                workspace_manager=self.workspace_manager,
                event_stream=self.event_stream,
                context_manager=context_manager,
                moa_config=moa_config,
                agent_config=agent_config,
                interactive_mode=True,
                config=self.config,
            )
            
            # Print MoA activation message
            self.console_subscriber.console.print("[bold green]🚀 MoA (Mixture-of-Agents) enabled! Using Claude + GPT-4 + Gemini working together.[/bold green]")
            
        else:
            # Create standard agent controller
            self.agent_controller = AgentController(
                agent=agent,
                tool_manager=tool_manager,
                init_history=state,
                workspace_manager=self.workspace_manager,
                event_stream=self.event_stream,
                context_manager=context_manager,
                interactive_mode=True,
                config=self.config,
            )

        # Print configuration info
        self.console_subscriber.print_config_info(self.llm_config)
        self.console_subscriber.print_workspace_info(str(self.workspace_manager.get_workspace_path()))

        # Show previous conversation history if continuing from state
        if continue_from_state and saved_state_data:
            self.console_subscriber.render_conversation_history(
                self.agent_controller.history
            )

    async def run_interactive_mode(
        self,
        session_name: Optional[str] = None,
        resume: bool = False,
        continue_from_state: bool = False,
    ) -> int:
        """Run interactive chat mode."""
        try:
            # Handle resume flag - let user select session
            selected_session_data = None
            if resume:
                selected_session_data = await self._handle_resume_selection()
                if selected_session_data:
                    # Initialize agent with the selected session data
                    await self.initialize_agent(continue_from_state=False, resume_session_data=selected_session_data)
                else:
                    # User chose new session or selection failed
                    await self.initialize_agent(continue_from_state)
            else:
                await self.initialize_agent(continue_from_state)

            self.console_subscriber.print_welcome()
            self.console_subscriber.print_session_info(session_name)

            # Show session history if we resumed from a selected session
            if selected_session_data:
                self.console_subscriber.render_conversation_history(
                    self.agent_controller.history
                )

            while True:
                try:
                    # Get user input using rich prompt
                    user_input = await self.rich_prompt.get_input()

                    if not user_input:
                        continue

                    # Check if it's a slash command
                    if self.command_handler.is_command(user_input):
                        # Create command context
                        command_context = {
                            "app": self,
                            "config": self.config,
                            "agent_controller": self.agent_controller,
                            "workspace_manager": self.workspace_manager,
                            "plan_state_manager": self.plan_state_manager,
                            "session_name": session_name,
                            "should_exit": False,
                        }

                        # Execute command
                        result = await self.command_handler.execute_command(
                            user_input, command_context
                        )

                        # Check if we should exit
                        if (
                            command_context.get("should_exit", False)
                            or result == "EXIT_COMMAND"
                        ):
                            break

                        # Continue to next iteration for commands
                        continue

                    # Handle regular conversation input
                    if user_input.lower() in ["exit", "quit", "bye"]:
                        break

                    # Run agent
                    if self.agent_controller is None:
                        raise RuntimeError("Agent controller not initialized")
                    await self.agent_controller.run_agent_async(
                        instruction=user_input,
                        files=None,
                        resume=True,  # Always resume in interactive mode
                    )

                    # Save session if name provided
                    if session_name:
                        self._save_session(session_name)

                except KeyboardInterrupt:
                    self.console_subscriber.console.print("\n⚠️ [yellow]Interrupted by user[/yellow]")
                    if self.agent_controller is not None:
                        self.agent_controller.cancel()
                    continue
                except EOFError:
                    break

            # Save state before exit (always save so it can be restored with --continue)
            self._save_state_on_exit(True)

            self.console_subscriber.print_goodbye()
            return 0

        except Exception as e:
            logger.error(f"Error in interactive mode: {e}")
            # if self.config.debug:
            import traceback

            traceback.print_exc()
            return 1

    async def _handle_resume_selection(self) -> Optional[Dict[str, Any]]:
        """Handle session selection for --resume flag."""
        try:
            # Create a temporary state manager to list sessions
            temp_state_manager = StateManager(
                workspace_path=Path(self.workspace_path),
                continue_session=False
            )
            
            # Get available sessions
            available_sessions = temp_state_manager.list_available_sessions()
            
            if not available_sessions:
                self.console_subscriber.console.print("[yellow]No previous sessions found. Starting new session.[/yellow]")
                return None
            
            # Show session selector
            session_selector = SessionSelector(self.console_subscriber.console)
            selected_session_id = session_selector.select_session(available_sessions)
            
            if not selected_session_id:
                # User chose new session or cancelled
                return None
            
            # Load the selected session
            selected_session_data = temp_state_manager.load_specific_session(selected_session_id)
            
            if selected_session_data:
                # Display session info
                session_info = next((s for s in available_sessions if s["session_id"] == selected_session_id), None)
                if session_info:
                    session_selector.display_session_info(session_info)
            
            return selected_session_data
            
        except Exception as e:
            logger.error(f"Error handling resume selection: {e}")
            self.console_subscriber.console.print(f"[red]Error selecting session: {e}. Starting new session.[/red]")
            return None

    def _read_instruction_from_file(self, file_path: str) -> str:
        """Read instruction from file."""
        try:
            with open(file_path, "r") as f:
                return f.read().strip()
        except Exception as e:
            print(f"Error reading instruction file: {e}")
            return ""

    def _save_output(self, result: str, output_file: str, output_format: str) -> None:
        """Save output to file."""
        try:
            if output_format == "json":
                data = {
                    "result": result,
                    "timestamp": str(asyncio.get_event_loop().time()),
                }
                with open(output_file, "w") as f:
                    json.dump(data, f, indent=2)
            elif output_format == "markdown":
                with open(output_file, "w") as f:
                    f.write(f"# Agent Result\n\n{result}\n")
            else:  # text
                with open(output_file, "w") as f:
                    f.write(result)

            print(f"Output saved to: {output_file}")
        except Exception as e:
            print(f"Error saving output: {e}")

    def _load_session(self, session_name: str) -> None:
        """Load session from file."""
        try:
            session_dir = self.config.get_session_dir()
            if not session_dir:
                return

            session_file = session_dir / f"{session_name}.json"
            if not session_file.exists():
                print(f"Session '{session_name}' not found")
                return

            with open(session_file, "r") as f:
                session_data = json.load(f)

            # Restore message history
            if self.agent_controller and "history" in session_data:
                # You'll need to implement history restoration based on your State class
                pass

            print(f"Session '{session_name}' loaded")

        except Exception as e:
            print(f"Error loading session: {e}")

    def _save_session(self, session_name: str) -> None:
        """Save session to file."""
        try:
            session_dir = self.config.get_session_dir()
            if not session_dir:
                return

            session_dir.mkdir(parents=True, exist_ok=True)
            session_file = session_dir / f"{session_name}.json"

            # Save message history
            session_data = {
                "name": session_name,
                "timestamp": str(asyncio.get_event_loop().time()),
                "config": self.config.get_llm_config(),
            }

            if self.agent_controller:
                # You'll need to implement history serialization based on your State class
                pass

            with open(session_file, "w") as f:
                json.dump(session_data, f, indent=2)

        except Exception as e:
            logger.error(f"Error saving session: {e}")

    def _save_state_on_exit(self, should_save: bool) -> None:
        """Save agent state when exiting if requested."""
        if not should_save or not self.agent_controller or not self.state_manager:
            return

        try:
            # Get the current state from agent controller
            current_state = self.agent_controller.history  # Access the state directly

            # Only save if there's conversation history
            if len(current_state.message_lists) == 0:
                return

            # Save the complete state
            self.state_manager.save_state(
                agent_state=current_state,
                config=self.config,
                llm_config=self.llm_config,
                workspace_path=str(self.workspace_manager.get_workspace_path()),
                session_name=None,  # For --continue, we don't use session names
            )

            self.console_subscriber.console.print(
                "💾 [green]State saved for next --continue[/green]"
            )

        except Exception as e:
            logger.error(f"Error saving state on exit: {e}")
            self.console_subscriber.console.print(
                f"⚠️ [yellow]Failed to save state: {e}[/yellow]"
            )

    def cleanup(self) -> None:
        """Clean up resources."""
        if self.event_stream:
            self.event_stream.clear_subscribers()

        if self.rich_prompt:
            self.rich_prompt.cleanup()

        # Clean up console subscriber resources
        if self.console_subscriber:
            self.console_subscriber.cleanup()<|MERGE_RESOLUTION|>--- conflicted
+++ resolved
@@ -220,21 +220,6 @@
             mcp_tools = await load_tools_from_mcp(self.config.mcp_config)
             tool_manager.register_tools(mcp_tools)
 
-<<<<<<< HEAD
-        # Get tools as ToolParam list
-        tools = [ToolParam(name=tool.name, description=tool.description, input_schema=tool.input_schema) for tool in tool_manager.get_tools()]
-        
-        # Create agent based on MoA preference
-        if self.enable_moa:
-            # For MoA, agent will be created by the MoA controller
-            agent = None
-        else:
-            agent = FunctionCallAgent(
-                llm=llm_client, 
-                config=agent_config,
-                tools=tools
-            )
-=======
         # Add TaskAgent tool
         # ---------------------------------------------------------------------
         task_agent_config = AgentConfig(
@@ -266,13 +251,19 @@
         tool_manager.register_tools([task_agent_tool])
         # ---------------------------------------------------------------------
 
-
-        agent = FunctionCallAgent(
-            llm=llm_client, 
-            config=agent_config,
-            tools=[ToolParam(name=tool.name, description=tool.description, input_schema=tool.input_schema) for tool in tool_manager.get_tools()]
-        )
->>>>>>> 64754e5e
+        # Get tools as ToolParam list
+        tools = [ToolParam(name=tool.name, description=tool.description, input_schema=tool.input_schema) for tool in tool_manager.get_tools()]
+        
+        # Create agent based on MoA preference
+        if self.enable_moa:
+            # For MoA, agent will be created by the MoA controller
+            agent = None
+        else:
+            agent = FunctionCallAgent(
+                llm=llm_client, 
+                config=agent_config,
+                tools=tools
+            )
         
         # Create context manager
         token_counter = TokenCounter()
