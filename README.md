<div align="center">
  <img src="assets/ii.png" width="200"/>




# II Agent

[![GitHub stars](https://img.shields.io/github/stars/Intelligent-Internet/ii-agent?style=social)](https://github.com/Intelligent-Internet/ii-agent/stargazers)
[![License](https://img.shields.io/badge/License-Apache%202.0-blue.svg)](https://opensource.org/licenses/Apache-2.0)
[![Blog](https://img.shields.io/badge/Blog-II--Agent-blue)](https://ii.inc/web/blog/post/ii-agent)
[![GAIA Benchmark](https://img.shields.io/badge/GAIA-Benchmark-green)](https://ii-agent-gaia.ii.inc/)
</div>

II-Agent is an open-source intelligent assistant designed to streamline and enhance workflows across multiple domains. It represents a significant advancement in how we interact with technology—shifting from passive tools to intelligent systems capable of independently executing complex tasks.



## Introduction
https://github.com/user-attachments/assets/d0eb7440-a6e2-4276-865c-a1055181bb33


## Overview

II Agent is built around providing an agentic interface to leading language models. It offers:

- A CLI interface for direct command-line interaction
- A WebSocket server that powers a modern React-based frontend
- Integration with multiple LLM providers:
  - Anthropic Claude models (direct API or via Google Cloud Vertex AI)
  - Google Gemini models (direct API or via Google Cloud Vertex AI)

## Core Capabilities

II-Agent is a versatile open-source assistant built to elevate your productivity across domains:

| Domain | What II‑Agent Can Do |
|--------|----------------------|
| Research & Fact‑Checking | Multistep web search, source triangulation, structured note‑taking, rapid summarization |
| Content Generation | Blog & article drafts, lesson plans, creative prose, technical manuals, Website creations |
| Data Analysis & Visualization | Cleaning, statistics, trend detection, charting, and automated report generation |
| Software Development | Code synthesis, refactoring, debugging, test‑writing, and step‑by‑step tutorials across multiple languages |
| Workflow Automation | Script generation, browser automation, file management, process optimization |
| Problem Solving | Decomposition, alternative‑path exploration, stepwise guidance, troubleshooting |

## Methods

The II-Agent system represents a sophisticated approach to building versatile AI agents. Our methodology centers on:

1. **Core Agent Architecture and LLM Interaction**
   - System prompting with dynamically tailored context
   - Comprehensive interaction history management
   - Intelligent context management to handle token limitations
   - Systematic LLM invocation and capability selection
   - Iterative refinement through execution cycles

2. **Planning and Reflection**
   - Structured reasoning for complex problem-solving
   - Problem decomposition and sequential thinking
   - Transparent decision-making process
   - Hypothesis formation and testing

3. **Execution Capabilities**
   - File system operations with intelligent code editing
   - Command line execution in a secure environment
   - Advanced web interaction and browser automation
   - Task finalization and reporting
   - Specialized capabilities for various modalities (Experimental) (PDF, audio, image, video, slides)
   - Deep research integration

4. **Context Management**
   - Token usage estimation and optimization
   - Strategic truncation for lengthy interactions
   - File-based archival for large outputs

5. **Real-time Communication**
   - WebSocket-based interface for interactive use
   - Isolated agent instances per client
   - Streaming operational events for responsive UX

## GAIA Benchmark Evaluation

II-Agent has been evaluated on the GAIA benchmark, which assesses LLM-based agents operating within realistic scenarios across multiple dimensions including multimodal processing, tool utilization, and web searching.

We identified several issues with the GAIA benchmark during our evaluation:

- **Annotation Errors**: Several incorrect annotations in the dataset (e.g., misinterpreting date ranges, calculation errors)
- **Outdated Information**: Some questions reference websites or content no longer accessible
- **Language Ambiguity**: Unclear phrasing leading to different interpretations of questions

Despite these challenges, II-Agent demonstrated strong performance on the benchmark, particularly in areas requiring complex reasoning, tool use, and multi-step planning.

![GAIA Benchmark](assets/gaia.jpg)
You can view the full traces of some samples here: [GAIA Benchmark Traces](https://ii-agent-gaia.ii.inc/)

## Requirements
- Docker Compose
- Python 3.10+
- Node.js 18+ (for frontend)
- At least one of the following:
  - Anthropic API key, or
  - Google Gemini API key, or  
  - Google Cloud project with Vertex AI API enabled

## Environment

You need to set up 2 `.env` files to run both frontend and backend

### Frontend Environment Variables

For the frontend, create a `.env` file in the frontend directory, point to the port of your backend:

```bash
NEXT_PUBLIC_API_URL=http://localhost:8000
```
<<<<<<< HEAD

### Backend Environment Variables

For the back end, create a `.env` file in the root directory with the following variables. Here are the required variables needed to run this project:

```bash
# Anthropic Key for Claude
ANTHROPIC_API_KEY=
# Search Provider API Key
TAVILY_API_KEY=your_tavily_key

STATIC_FILE_BASE_URL=http://localhost:8000/
```

=======

### Backend Environment Variables

For the back end, create a `.env` file in the root directory with the following variables. Here are the required variables needed to run this project:

```bash
# Required API Keys - Choose one based on your LLM provider:
# Option 1: For Claude models via Anthropic
ANTHROPIC_API_KEY=your_anthropic_key

# Option 2: For Gemini models via Google
GEMINI_API_KEY=your_gemini_key
# Search Provider API Key
TAVILY_API_KEY=your_tavily_key

STATIC_FILE_BASE_URL=http://localhost:8000/
```

>>>>>>> e5413484
We also support other search and crawl provider such as FireCrawl and SerpAPI (Optional but yield better performance):
```bash
JINA_API_KEY=your_jina_key
FIRECRAWL_API_KEY=your_firecrawl_key
SERPAPI_API_KEY=your_serpapi_key 
```

Enabling Image and Video Generation Tool (Optional, good for more creative output)
```bash
OPENAI_API_KEY=your_openai_key
OPENAI_AZURE_ENDPOINT=your_azure_endpoint
<<<<<<< HEAD
```

Image Search Tool  (Optional, good for more beautiful output)
```
SERPAPI_API_KEY=your_serpapi_key 
```

=======
```

Image Search Tool  (Optional, good for more beautiful output)
```
SERPAPI_API_KEY=your_serpapi_key 
```

>>>>>>> e5413484

## Installation

### Docker Installation (Recommended)

1. Clone the repository
2. Set up the 2 environment files as mentioned in the above step
3. If you are using Anthropic Client run
```
chmod +x start.sh stop.sh
./start.sh 
```
If you are using Vertex, run with these variables
```
GOOGLE_APPLICATION_CREDENTIALS=absolute-path-to-credential \
PROJECT_ID=project-id \
REGION=region \
./start.sh
```
*Note: Due to a bug in the latest docker, if you receive and error, try running with `--force-recreate`. For example `./start.sh --force-recreate `*

<<<<<<< HEAD
Run `./stop.sh` to tear down the service.

### Docker with Sandbox Installation (Experimental)
Each Agent session will have access to a seperate Sandbox. We are still experimenting with this mode. To test, run:
```
COMPOSE_PROFILE=sandbox \
./start.sh
```
=======
After running start.sh, you can check your application at: localhost:3000

Run `./stop.sh` to tear down the service.
>>>>>>> e5413484

### Manual Installation
1. Clone the repository
2. Set up Python environment:
   ```bash
   python -m venv .venv
   source .venv/bin/activate  # On Windows: .venv\Scripts\activate
   pip install -e .
   ```

3. Set up frontend (optional):
   ```bash
   cd frontend
   npm install
   ```

### Command Line Interface

If you want to use anthropic client, set `ANTHROPIC_API_KEY` in `.env` file and run:
```bash
python cli.py 
```

If you want to use vertex, set `GOOGLE_APPLICATION_CREDENTIALS` and run:
```bash
GOOGLE_APPLICATION_CREDENTIALS=path-to-your-credential
python cli.py --project-id YOUR_PROJECT_ID --region YOUR_REGION
```

Options:
- `--project-id`: Google Cloud project ID
- `--region`: Google Cloud region (e.g., us-east5)
- `--workspace`: Path to the workspace directory (default: ./workspace)
- `--needs-permission`: Require permission before executing commands
- `--minimize-stdout-logs`: Reduce the amount of logs printed to stdout

### Web Interface

1. Start the WebSocket server:

When using Anthropic client:
```bash
python ws_server.py --port 8000
```

When using Vertex:
```bash
GOOGLE_APPLICATION_CREDENTIALS=path-to-your-credential \
python ws_server.py --port 8000 --project-id YOUR_PROJECT_ID --region YOUR_REGION
```

2. Start the frontend (in a separate terminal):

```bash
cd frontend
npm run dev
```

3. Open your browser to http://localhost:3000

## Project Structure

- `cli.py`: Command-line interface
- `ws_server.py`: WebSocket server for the frontend
- `src/ii_agent/`: Core agent implementation
  - `agents/`: Agent implementations
  - `llm/`: LLM client interfaces
  - `tools/`: Tool implementations
  - `utils/`: Utility functions

## Conclusion

The II-Agent framework, architected around the reasoning capabilities of large language models like Claude 4.0 Sonnet or Gemini 2.5 Pro, presents a comprehensive and robust methodology for building versatile AI agents. Through its synergistic combination of a powerful LLM, a rich set of execution capabilities, an explicit mechanism for planning and reflection, and intelligent context management strategies, II-Agent is well-equipped to address a wide spectrum of complex, multi-step tasks. Its open-source nature and extensible design provide a strong foundation for continued research and development in the rapidly evolving field of agentic AI.

## Acknowledgement

We would like to express our sincere gratitude to the following projects and individuals for their invaluable contributions that have helped shape this project:

- **AugmentCode**: We have incorporated and adapted several key components from the [AugmentCode project](https://github.com/augmentcode/augment-swebench-agent). AugmentCode focuses on SWE-bench, a benchmark that tests AI systems on real-world software engineering tasks from GitHub issues in popular open-source projects. Their system provides tools for bash command execution, file operations, and sequential problem-solving capabilities designed specifically for software engineering tasks.

- **Manus**: Our system prompt architecture draws inspiration from Manus's work, which has helped us create more effective and contextually aware AI interactions.

- **Index Browser Use**: We have built upon and extended the functionality of the [Index Browser Use project](https://github.com/lmnr-ai/index/tree/main), particularly in our web interaction and browsing capabilities. Their foundational work has enabled us to create more sophisticated web-based agent behaviors.

We are committed to open source collaboration and believe in acknowledging the work that has helped us build this project. If you feel your work has been used in this project but hasn't been properly acknowledged, please reach out to us.
<|MERGE_RESOLUTION|>--- conflicted
+++ resolved
@@ -113,22 +113,6 @@
 ```bash
 NEXT_PUBLIC_API_URL=http://localhost:8000
 ```
-<<<<<<< HEAD
-
-### Backend Environment Variables
-
-For the back end, create a `.env` file in the root directory with the following variables. Here are the required variables needed to run this project:
-
-```bash
-# Anthropic Key for Claude
-ANTHROPIC_API_KEY=
-# Search Provider API Key
-TAVILY_API_KEY=your_tavily_key
-
-STATIC_FILE_BASE_URL=http://localhost:8000/
-```
-
-=======
 
 ### Backend Environment Variables
 
@@ -147,7 +131,6 @@
 STATIC_FILE_BASE_URL=http://localhost:8000/
 ```
 
->>>>>>> e5413484
 We also support other search and crawl provider such as FireCrawl and SerpAPI (Optional but yield better performance):
 ```bash
 JINA_API_KEY=your_jina_key
@@ -159,7 +142,6 @@
 ```bash
 OPENAI_API_KEY=your_openai_key
 OPENAI_AZURE_ENDPOINT=your_azure_endpoint
-<<<<<<< HEAD
 ```
 
 Image Search Tool  (Optional, good for more beautiful output)
@@ -167,15 +149,6 @@
 SERPAPI_API_KEY=your_serpapi_key 
 ```
 
-=======
-```
-
-Image Search Tool  (Optional, good for more beautiful output)
-```
-SERPAPI_API_KEY=your_serpapi_key 
-```
-
->>>>>>> e5413484
 
 ## Installation
 
@@ -197,7 +170,7 @@
 ```
 *Note: Due to a bug in the latest docker, if you receive and error, try running with `--force-recreate`. For example `./start.sh --force-recreate `*
 
-<<<<<<< HEAD
+After running start.sh, you can check your application at: localhost:3000
 Run `./stop.sh` to tear down the service.
 
 ### Docker with Sandbox Installation (Experimental)
@@ -206,11 +179,6 @@
 COMPOSE_PROFILE=sandbox \
 ./start.sh
 ```
-=======
-After running start.sh, you can check your application at: localhost:3000
-
-Run `./stop.sh` to tear down the service.
->>>>>>> e5413484
 
 ### Manual Installation
 1. Clone the repository
