import os
import asyncio
import logging
from copy import deepcopy
from typing import Optional, List, Dict, Any
from ii_agent.llm.base import LLMClient
from ii_agent.llm.context_manager.llm_summarizing import LLMSummarizingContextManager
from ii_agent.llm.token_counter import TokenCounter
from ii_agent.tools.advanced_tools.image_search_tool import ImageSearchTool
from ii_agent.tools.base import LLMTool
from ii_agent.llm.message_history import ToolCallParameters
<<<<<<< HEAD
from ii_agent.tools.presentation_tool import PresentationTool
from ii_agent.tools.register_deployment import RegisterDeploymentTool
from ii_agent.tools.shell_tools import ShellExecTool, ShellViewTool, ShellWaitTool
from ii_agent.tools.static_deploy_tool import StaticDeployTool
from ii_agent.tools.terminal_manager import PexpectSessionManager
=======
from ii_agent.tools.memory.compactify_memory import CompactifyMemoryTool
from ii_agent.tools.memory.simple_memory import SimpleMemoryTool
from ii_agent.tools.slide_deck_tool import SlideDeckInitTool, SlideDeckCompleteTool
>>>>>>> e5413484
from ii_agent.tools.web_search_tool import WebSearchTool
from ii_agent.tools.visit_webpage_tool import VisitWebpageTool
from ii_agent.tools.str_replace_tool_relative import StrReplaceEditorTool
from ii_agent.tools.sequential_thinking_tool import SequentialThinkingTool
from ii_agent.tools.message_tool import MessageTool
from ii_agent.tools.complete_tool import CompleteTool, ReturnControlToUserTool
from ii_agent.browser.browser import Browser
from ii_agent.utils import WorkspaceManager
from ii_agent.llm.message_history import MessageHistory
from ii_agent.tools.browser_tools import (
    BrowserNavigationTool,
    BrowserRestartTool,
    BrowserScrollDownTool,
    BrowserScrollUpTool,
    BrowserViewTool,
    BrowserWaitTool,
    BrowserSwitchTabTool,
    BrowserOpenNewTabTool,
    BrowserClickTool,
    BrowserEnterTextTool,
    BrowserPressKeyTool,
    BrowserGetSelectOptionsTool,
    BrowserSelectDropdownOptionTool,
)
from ii_agent.tools.visualizer import DisplayImageTool
from ii_agent.tools.advanced_tools.audio_tool import (
    AudioTranscribeTool,
    AudioGenerateTool,
)
from ii_agent.tools.advanced_tools.video_gen_tool import VideoGenerateFromTextTool
from ii_agent.tools.advanced_tools.image_gen_tool import ImageGenerateTool
from ii_agent.tools.advanced_tools.pdf_tool import PdfTextExtractTool
from ii_agent.tools.deep_research_tool import DeepResearchTool
from ii_agent.tools.list_html_links_tool import ListHtmlLinksTool


def get_system_tools(
    client: LLMClient,
    workspace_manager: WorkspaceManager,
    message_queue: asyncio.Queue,
    container_id: Optional[str] = None,
    ask_user_permission: bool = False,
    tool_args: Dict[str, Any] = None,
) -> list[LLMTool]:
    """
    Retrieves a list of all system tools.

    Returns:
        list[LLMTool]: A list of all system tools.
    """
<<<<<<< HEAD
    session_manager = PexpectSessionManager(container_id=container_id)
=======
    if container_id is not None:
        bash_tool = create_docker_bash_tool(
            container=container_id, ask_user_permission=ask_user_permission
        )
    else:
        bash_tool = create_bash_tool(
            ask_user_permission=ask_user_permission, cwd=workspace_manager.root
        )

    logger = logging.getLogger("presentation_context_manager")
    context_manager = LLMSummarizingContextManager(
        client=client,
        token_counter=TokenCounter(),
        logger=logger,
        token_budget=120_000,
    )

>>>>>>> e5413484
    tools = [
        MessageTool(),
        WebSearchTool(),
        VisitWebpageTool(),
        StrReplaceEditorTool(
            workspace_manager=workspace_manager, message_queue=message_queue
        ),
        ShellExecTool(session_manager=session_manager),
        ShellViewTool(session_manager=session_manager),
        ShellWaitTool(session_manager=session_manager),
        ListHtmlLinksTool(workspace_manager=workspace_manager),
        SlideDeckInitTool(
            workspace_manager=workspace_manager,
        ),
        SlideDeckCompleteTool(
            workspace_manager=workspace_manager,
        ),
        DisplayImageTool(workspace_manager=workspace_manager),
    ]
    if container_id is not None:
        tools.append(RegisterDeploymentTool(workspace_manager=workspace_manager))
    else:
        tools.append(StaticDeployTool(workspace_manager=workspace_manager))

    image_search_tool = ImageSearchTool()
    if image_search_tool.is_available():
        tools.append(image_search_tool)

    # Conditionally add tools based on tool_args
    if tool_args:
        if tool_args.get("sequential_thinking", False):
            tools.append(SequentialThinkingTool())
        if tool_args.get("deep_research", False):
            tools.append(DeepResearchTool())
        if tool_args.get("pdf", False):
            tools.append(PdfTextExtractTool(workspace_manager=workspace_manager))
        if tool_args.get("media_generation", False) and (
            os.environ.get("GOOGLE_CLOUD_PROJECT")
            and os.environ.get("GOOGLE_CLOUD_REGION")
        ):
            tools.append(ImageGenerateTool(workspace_manager=workspace_manager))
            if tool_args.get("video_generation", False):
                tools.append(VideoGenerateFromTextTool(workspace_manager=workspace_manager))
        if tool_args.get("audio_generation", False) and (
            os.environ.get("OPEN_API_KEY") and os.environ.get("AZURE_OPENAI_ENDPOINT")
        ):
            tools.extend(
                [
                    AudioTranscribeTool(workspace_manager=workspace_manager),
                    AudioGenerateTool(workspace_manager=workspace_manager),
                ]
            )
            
        # Browser tools
        if tool_args.get("browser", False):
            browser = Browser()
            tools.extend(
                [
                    BrowserNavigationTool(browser=browser),
                    BrowserRestartTool(browser=browser),
                    BrowserScrollDownTool(browser=browser),
                    BrowserScrollUpTool(browser=browser),
                    BrowserViewTool(browser=browser),
                    BrowserWaitTool(browser=browser),
                    BrowserSwitchTabTool(browser=browser),
                    BrowserOpenNewTabTool(browser=browser),
                    BrowserClickTool(browser=browser),
                    BrowserEnterTextTool(browser=browser),
                    BrowserPressKeyTool(browser=browser),
                    BrowserGetSelectOptionsTool(browser=browser),
                    BrowserSelectDropdownOptionTool(browser=browser),
                ]
            )

        memory_tool = tool_args.get("memory_tool")
        if memory_tool == "compactify-memory":
            tools.append(CompactifyMemoryTool(context_manager=context_manager))
        elif memory_tool == "none":
            pass
        elif memory_tool == "simple":
            tools.append(SimpleMemoryTool())

    return tools


class AgentToolManager:
    """
    Manages the creation and execution of tools for the agent.

    This class is responsible for:
    - Initializing and managing all available tools
    - Providing access to tools by name
    - Executing tools with appropriate inputs
    - Logging tool execution details

    Tools include bash commands, browser interactions, file operations,
    search capabilities, and task completion functionality.
    """

    def __init__(
        self,
        tools: List[LLMTool],
        logger_for_agent_logs: logging.Logger,
        interactive_mode: bool = True,
    ):
        self.logger_for_agent_logs = logger_for_agent_logs
        self.complete_tool = (
            ReturnControlToUserTool() if interactive_mode else CompleteTool()
        )
        self.tools = tools

    def get_tool(self, tool_name: str) -> LLMTool:
        """
        Retrieves a tool by its name.

        Args:
            tool_name (str): The name of the tool to retrieve.

        Returns:
            LLMTool: The tool object corresponding to the given name.

        Raises:
            ValueError: If the tool with the specified name is not found.
        """
        try:
            tool: LLMTool = next(t for t in self.get_tools() if t.name == tool_name)
            return tool
        except StopIteration:
            raise ValueError(f"Tool with name {tool_name} not found")

    def run_tool(self, tool_params: ToolCallParameters, history: MessageHistory):
        """
        Executes a llm tool.

        Args:
            tool (LLMTool): The tool to execute.
            history (MessageHistory): The history of the conversation.
        Returns:
            ToolResult: The result of the tool execution.
        """
        llm_tool = self.get_tool(tool_params.tool_name)
        tool_name = tool_params.tool_name
        tool_input = tool_params.tool_input
        self.logger_for_agent_logs.info(f"Running tool: {tool_name}")
        self.logger_for_agent_logs.info(f"Tool input: {tool_input}")
        result = llm_tool.run(tool_input, history)

        tool_input_str = "\n".join([f" - {k}: {v}" for k, v in tool_input.items()])

        log_message = f"Calling tool {tool_name} with input:\n{tool_input_str}"
        if isinstance(result, str):
            log_message += f"\nTool output: \n{result}\n\n"
        else:
            result_to_log = deepcopy(result)
            for i in range(len(result_to_log)):
                if result_to_log[i].get("type") == "image":
                    result_to_log[i]["source"]["data"] = "[REDACTED]"
            log_message += f"\nTool output: \n{result_to_log}\n\n"

        self.logger_for_agent_logs.info(log_message)

        # Handle both ToolResult objects and tuples
        if isinstance(result, tuple):
            tool_result, _ = result
        else:
            tool_result = result

        return tool_result

    def should_stop(self):
        """
        Checks if the agent should stop based on the completion tool.

        Returns:
            bool: True if the agent should stop, False otherwise.
        """
        return self.complete_tool.should_stop

    def get_final_answer(self):
        """
        Retrieves the final answer from the completion tool.

        Returns:
            str: The final answer from the completion tool.
        """
        return self.complete_tool.answer

    def reset(self):
        """
        Resets the completion tool.
        """
        self.complete_tool.reset()

    def get_tools(self) -> list[LLMTool]:
        """
        Retrieves a list of all available tools.

        Returns:
            list[LLMTool]: A list of all available tools.
        """
        return self.tools + [self.complete_tool]<|MERGE_RESOLUTION|>--- conflicted
+++ resolved
@@ -9,17 +9,13 @@
 from ii_agent.tools.advanced_tools.image_search_tool import ImageSearchTool
 from ii_agent.tools.base import LLMTool
 from ii_agent.llm.message_history import ToolCallParameters
-<<<<<<< HEAD
-from ii_agent.tools.presentation_tool import PresentationTool
 from ii_agent.tools.register_deployment import RegisterDeploymentTool
 from ii_agent.tools.shell_tools import ShellExecTool, ShellViewTool, ShellWaitTool
 from ii_agent.tools.static_deploy_tool import StaticDeployTool
 from ii_agent.tools.terminal_manager import PexpectSessionManager
-=======
 from ii_agent.tools.memory.compactify_memory import CompactifyMemoryTool
 from ii_agent.tools.memory.simple_memory import SimpleMemoryTool
 from ii_agent.tools.slide_deck_tool import SlideDeckInitTool, SlideDeckCompleteTool
->>>>>>> e5413484
 from ii_agent.tools.web_search_tool import WebSearchTool
 from ii_agent.tools.visit_webpage_tool import VisitWebpageTool
 from ii_agent.tools.str_replace_tool_relative import StrReplaceEditorTool
@@ -70,17 +66,7 @@
     Returns:
         list[LLMTool]: A list of all system tools.
     """
-<<<<<<< HEAD
     session_manager = PexpectSessionManager(container_id=container_id)
-=======
-    if container_id is not None:
-        bash_tool = create_docker_bash_tool(
-            container=container_id, ask_user_permission=ask_user_permission
-        )
-    else:
-        bash_tool = create_bash_tool(
-            ask_user_permission=ask_user_permission, cwd=workspace_manager.root
-        )
 
     logger = logging.getLogger("presentation_context_manager")
     context_manager = LLMSummarizingContextManager(
@@ -90,7 +76,6 @@
         token_budget=120_000,
     )
 
->>>>>>> e5413484
     tools = [
         MessageTool(),
         WebSearchTool(),
@@ -133,7 +118,9 @@
         ):
             tools.append(ImageGenerateTool(workspace_manager=workspace_manager))
             if tool_args.get("video_generation", False):
-                tools.append(VideoGenerateFromTextTool(workspace_manager=workspace_manager))
+                tools.append(
+                    VideoGenerateFromTextTool(workspace_manager=workspace_manager)
+                )
         if tool_args.get("audio_generation", False) and (
             os.environ.get("OPEN_API_KEY") and os.environ.get("AZURE_OPENAI_ENDPOINT")
         ):
@@ -143,7 +130,7 @@
                     AudioGenerateTool(workspace_manager=workspace_manager),
                 ]
             )
-            
+
         # Browser tools
         if tool_args.get("browser", False):
             browser = Browser()
