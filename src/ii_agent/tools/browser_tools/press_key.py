--- conflicted
+++ resolved
@@ -30,7 +30,6 @@
         message_history: Optional[MessageHistory] = None,
     ) -> ToolImplOutput:
         try:
-<<<<<<< HEAD
             key = tool_input["key"]
             page = await self.browser.get_current_page()
             try:
@@ -42,21 +41,14 @@
                     f"Failed to press key '{key}': {type(e).__name__}: {str(e)}",
                     auxiliary_data={"success": False, "error": str(e)},
                 )
-=======
-            await page.keyboard.press(key)
-            await asyncio.sleep(0.5)
-        except Exception as e:
-            return ToolImplOutput(
-                f"Failed to press key: {e}",
-                "Failed to press key",
-                auxiliary_data={"success": False, "error": str(e)},
-            )
->>>>>>> 303e1e78
 
             msg = f'Pressed "{key}" on the keyboard.'
             state = await self.browser.update_state()
 
             return utils.format_screenshot_tool_output(state.screenshot, msg)
         except Exception as e:
-            error_msg = f"Press key operation failed: {type(e).__name__}: {str(e)}"
-            return ToolImplOutput(tool_output=error_msg, tool_result_message=error_msg)+            return ToolImplOutput(
+                f"Failed to press key: {type(e).__name__}: {str(e)}",
+                "Failed to press key",
+                auxiliary_data={"success": False, "error": str(e)},
+            )