import asyncio
import json
import logging
<<<<<<< HEAD
from typing import Optional
=======
import uuid
from typing import Optional, Dict, Any
>>>>>>> 187d669c
from fastapi import WebSocket, WebSocketDisconnect
from pydantic import ValidationError

from ii_agent.llm.base import ToolCall
from ii_agent.agents.base import BaseAgent
from ii_agent.agents.reviewer import ReviewerAgent
from ii_agent.core.event import RealtimeEvent, EventType
from ii_agent.core.storage.files import FileStore
from ii_agent.core.storage.models.settings import Settings
from ii_agent.core.storage.settings.file_settings_store import FileSettingsStore
from ii_agent.db.manager import Sessions, Events
from ii_agent.llm import get_client
from ii_agent.utils.prompt_generator import enhance_user_prompt
from ii_agent.utils.workspace_manager import WorkspaceManager
from ii_agent.server.models.messages import (
    WebSocketMessage,
    QueryContent,
    InitAgentContent,
    EnhancePromptContent,
    EditQueryContent,
    ReviewResultContent,
)
from ii_agent.core.config.ii_agent_config import IIAgentConfig
from ii_agent.llm.base import LLMClient
from ii_agent.llm.message_history import MessageHistory
from ii_agent.agents.function_call import FunctionCallAgent
from ii_agent.llm.context_manager.llm_summarizing import LLMSummarizingContextManager
from ii_agent.llm.token_counter import TokenCounter
from ii_agent.tools import get_system_tools
from ii_agent.prompts.system_prompt import (
    SYSTEM_PROMPT,
    SYSTEM_PROMPT_WITH_SEQ_THINKING,
)
from ii_agent.prompts.reviewer_system_prompt import REVIEWER_SYSTEM_PROMPT

logger = logging.getLogger(__name__)


class ChatSession:
    """Manages a single standalone chat session with its own agent, workspace, and message handling."""

    def __init__(
        self,
        websocket: WebSocket,
        workspace_manager: WorkspaceManager,
<<<<<<< HEAD
        client_factory: ClientFactory,
        agent_factory: AgentFactory,
=======
        session_uuid: uuid.UUID,
>>>>>>> 187d669c
        file_store: FileStore,
        config: IIAgentConfig,
    ):
        self.websocket = websocket
        self.workspace_manager = workspace_manager
<<<<<<< HEAD
        self.session_uuid = workspace_manager.session_id
        self.client_factory = client_factory
        self.agent_factory = agent_factory
=======
        self.session_uuid = session_uuid
>>>>>>> 187d669c
        self.file_store = file_store
        # Session state
        self.agent: Optional[BaseAgent] = None
        self.reviewer_agent: Optional[ReviewerAgent] = None
        self.active_task: Optional[asyncio.Task] = None
        self.message_processor: Optional[asyncio.Task] = None
        self.reviewer_message_processor: Optional[asyncio.Task] = None
        self.first_message = True
        self.enable_reviewer = False
        self.config = config

    async def send_event(self, event: RealtimeEvent):
        """Send an event to the client via WebSocket."""
        if self.websocket:
            try:
                await self.websocket.send_json(event.model_dump())
            except Exception as e:
                logger.error(f"Error sending event to client: {e}")

    async def start_chat_loop(self):
        """Start the chat loop for this session."""
        await self.handshake()
        try:
            while True:
                message_text = await self.websocket.receive_text()
                message_data = json.loads(message_text)
                await self.handle_message(message_data)
        except json.JSONDecodeError:
            await self.send_event(
                RealtimeEvent(
                    type=EventType.ERROR,
                    content={"message": "Invalid JSON format"},
                )
            )
        except WebSocketDisconnect:
            logger.info("Client disconnected")
            if self.agent:
                self.agent.cancel()  # NOTE: Now we cancel the agent on disconnect, the background implementation will come later

            # Wait for active task to complete before cleanup
            if self.active_task and not self.active_task.done():
                try:
                    await self.active_task
                except asyncio.CancelledError:
                    logger.info("Active task was cancelled")
                except Exception as e:
                    logger.error(f"Error waiting for active task completion: {e}")

            self.cleanup()

    async def handshake(self):
        """Handle handshake message."""
        await self.send_event(
            RealtimeEvent(
                type=EventType.CONNECTION_ESTABLISHED,
                content={
                    "message": "Connected to Agent WebSocket Server",
                    "workspace_path": str(self.workspace_manager.root),
                },
            )
        )

    async def handle_message(self, message_data: dict):
        """Handle incoming WebSocket messages for this session."""
        try:
            # Validate message structure
            ws_message = WebSocketMessage(**message_data)
            msg_type = ws_message.type
            content = ws_message.content

            # Route to appropriate handler
            handlers = {
                "init_agent": self._handle_init_agent,
                "query": self._handle_query,
                "workspace_info": self._handle_workspace_info,
                "ping": self._handle_ping,
                "cancel": self._handle_cancel,
                "edit_query": self._handle_edit_query,
                "enhance_prompt": self._handle_enhance_prompt,
                "review_result": self._handle_review_result,
            }

            handler = handlers.get(msg_type)
            if handler:
                await handler(content)
            else:
                await self.send_event(
                    RealtimeEvent(
                        type=EventType.ERROR,
                        content={"message": f"Unknown message type: {msg_type}"},
                    )
                )

        except ValidationError as e:
            await self.send_event(
                RealtimeEvent(
                    type=EventType.ERROR,
                    content={"message": f"Invalid message format: {str(e)}"},
                )
            )
        except Exception as e:
            logger.error(f"Error handling message: {str(e)}")
            await self.send_event(
                RealtimeEvent(
                    type=EventType.ERROR,
                    content={"message": f"Error processing request: {str(e)}"},
                )
            )

    async def _handle_init_agent(self, content: dict):
        """Handle agent initialization."""
        try:
            init_content = InitAgentContent(**content)

            # Create LLM client using factory
            user_id = None  # TODO: Support user id
            settings_store = await FileSettingsStore.get_instance(self.config, user_id)
            settings = await settings_store.load()
            llm_config = settings.llm_configs.get(init_content.model_name)
            if not llm_config:
                raise ValueError(
                    f"LLM config not found for model: {init_content.model_name}"
                )

            llm_config.thinking_tokens = init_content.thinking_tokens
            client = get_client(llm_config)

            # Create agent using internal methods
            self.agent = self._create_agent(
                client,
                self.workspace_manager,
                self.websocket,
                init_content.tool_args,
                self.file_store,
                settings=settings,
            )

            # Start message processor for this session
            self.message_processor = self.agent.start_message_processing()

            # Check if reviewer is enabled in tool_args
            self.enable_reviewer = init_content.tool_args.get("enable_reviewer", False)
            if self.enable_reviewer:
                # Create reviewer agent using factory
                self.reviewer_agent = self._create_reviewer_agent(
                    client,
                    self.session_uuid,
                    self.workspace_manager,
                    self.websocket,
                    init_content.tool_args,
                    self.file_store,
                    settings=settings,
                )

                # Start message processor for reviewer
                self.reviewer_message_processor = (
                    self.reviewer_agent.start_message_processing()
                )
                print("Initialized Reviewer")

            await self.send_event(
                RealtimeEvent(
                    type=EventType.AGENT_INITIALIZED,
                    content={
                        "message": "Agent initialized"
                        + (" with reviewer" if self.enable_reviewer else "")
                    },
                )
            )
        except ValidationError as e:
            await self.send_event(
                RealtimeEvent(
                    type=EventType.ERROR,
                    content={"message": f"Invalid init_agent content: {str(e)}"},
                )
            )
        except Exception as e:
            await self.send_event(
                RealtimeEvent(
                    type=EventType.ERROR,
                    content={"message": f"Error initializing agent: {str(e)}"},
                )
            )

    async def _handle_query(self, content: dict):
        """Handle query processing."""
        try:
            query_content = QueryContent(**content)

            # Set session name from first message
            if self.first_message and query_content.text.strip():
                # Extract first few words as session name (max 100 characters)
                session_name = query_content.text.strip()[:100]
                Sessions.update_session_name(self.session_uuid, session_name)
                self.first_message = False

            # Check if there's an active task for this session
            if self.has_active_task():
                await self.send_event(
                    RealtimeEvent(
                        type=EventType.ERROR,
                        content={"message": "A query is already being processed"},
                    )
                )
                return

            # Send acknowledgment
            await self.send_event(
                RealtimeEvent(
                    type=EventType.PROCESSING,
                    content={"message": "Processing your request..."},
                )
            )

            # Run the agent with the query in a separate task
            self.active_task = asyncio.create_task(
                self._run_agent_async(
                    query_content.text, query_content.resume, query_content.files
                )
            )

        except ValidationError as e:
            await self.send_event(
                RealtimeEvent(
                    type=EventType.ERROR,
                    content={"message": f"Invalid query content: {str(e)}"},
                )
            )

    async def _handle_workspace_info(self, content: dict = None):
        """Handle workspace info request."""
        await self.send_event(
            RealtimeEvent(
                type=EventType.WORKSPACE_INFO,
                content={"path": str(self.workspace_manager.root)},
            )
        )

    async def _handle_ping(self, content: dict = None):
        """Handle ping message."""
        await self.send_event(RealtimeEvent(type=EventType.PONG, content={}))

    async def _handle_cancel(self, content: dict = None):
        """Handle query cancellation."""
        if not self.agent:
            await self.send_event(
                RealtimeEvent(
                    type=EventType.ERROR,
                    content={"message": "No active agent for this session"},
                )
            )
            return

        self.agent.cancel()

        # Send acknowledgment that cancellation was received
        await self.send_event(
            RealtimeEvent(
                type=EventType.SYSTEM,
                content={"message": "Query cancelled"},
            )
        )

    async def _handle_edit_query(self, content: dict):
        """Handle query editing."""
        try:
            edit_content = EditQueryContent(**content)

            if not self.agent:
                await self.send_event(
                    RealtimeEvent(
                        type=EventType.ERROR,
                        content={"message": "No active agent for this session"},
                    )
                )
                return

            # Cancel the agent and clear history
            self.agent.cancel()
            self.agent.history.clear_from_last_to_user_message()

            # Delete events from database up to last user message if we have a session ID
            if self.agent.session_id:
                try:
                    Events.delete_events_from_last_to_user_message(
                        self.agent.session_id
                    )
                    await self.send_event(
                        RealtimeEvent(
                            type=EventType.SYSTEM,
                            content={
                                "message": "Session history cleared from last event to last user message"
                            },
                        )
                    )
                except Exception as e:
                    logger.error(f"Error deleting session events: {str(e)}")
                    await self.send_event(
                        RealtimeEvent(
                            type=EventType.ERROR,
                            content={"message": f"Error clearing history: {str(e)}"},
                        )
                    )

            # Send acknowledgment that query editing was received
            await self.send_event(
                RealtimeEvent(
                    type=EventType.SYSTEM,
                    content={"message": "Query editing mode activated"},
                )
            )

            # Check if there's an active task for this session
            if self.has_active_task():
                await self.send_event(
                    RealtimeEvent(
                        type=EventType.ERROR,
                        content={"message": "A query is already being processed"},
                    )
                )
                return

            # Send processing acknowledgment
            await self.send_event(
                RealtimeEvent(
                    type=EventType.PROCESSING,
                    content={"message": "Processing your request..."},
                )
            )

            # Run the agent with the query in a separate task
            self.active_task = asyncio.create_task(
                self._run_agent_async(
                    edit_content.text, edit_content.resume, edit_content.files
                )
            )

        except ValidationError as e:
            await self.send_event(
                RealtimeEvent(
                    type=EventType.ERROR,
                    content={"message": f"Invalid edit_query content: {str(e)}"},
                )
            )

    async def _handle_enhance_prompt(self, content: dict):
        """Handle prompt enhancement request."""
        try:
            enhance_content = EnhancePromptContent(**content)
            # Create LLM client using factory
            user_id = None  # TODO: Support user id
            settings_store = await FileSettingsStore.get_instance(self.config, user_id)
            settings = await settings_store.load()

            llm_config = settings.llm_configs.get(enhance_content.model_name)
            if not llm_config:
                raise ValueError(
                    f"LLM config not found for model: {enhance_content.model_name}"
                )
            client = get_client(llm_config)

            # Call the enhance_prompt function
            success, message, enhanced_prompt = await enhance_user_prompt(
                client=client,
                user_input=enhance_content.text,
                files=enhance_content.files,
            )

            if success and enhanced_prompt:
                # Send the enhanced prompt back to the client
                await self.send_event(
                    RealtimeEvent(
                        type=EventType.PROMPT_GENERATED,
                        content={
                            "result": enhanced_prompt,
                            "original_request": enhance_content.text,
                        },
                    )
                )
            else:
                # Send error message
                await self.send_event(
                    RealtimeEvent(
                        type=EventType.ERROR,
                        content={"message": message},
                    )
                )

        except ValidationError as e:
            await self.send_event(
                RealtimeEvent(
                    type=EventType.ERROR,
                    content={"message": f"Invalid enhance_prompt content: {str(e)}"},
                )
            )

    async def _handle_review_result(self, content: dict):
        """Handle reviewer's feedback."""
        try:
            if not self.agent:
                await self.send_event(
                    RealtimeEvent(
                        type=EventType.ERROR,
                        content={"message": "No active agent for this session"},
                    )
                )
                return

            review_content = ReviewResultContent(**content)
            user_input = review_content.user_input

            if not user_input:
                await self.send_event(
                    RealtimeEvent(
                        type=EventType.ERROR,
                        content={"message": "No user query found to review"},
                    )
                )
                return

            await self._run_reviewer_async(user_input)

        except Exception as e:
            logger.error(f"Error handling review request: {str(e)}")
            await self.send_event(
                RealtimeEvent(
                    type=EventType.ERROR,
                    content={"message": f"Error handling review request: {str(e)}"},
                )
            )

    async def _run_agent_async(
        self, user_input: str, resume: bool = False, files: list = []
    ):
        """Run the agent asynchronously and send results back to the websocket."""
        if not self.agent:
            await self.send_event(
                RealtimeEvent(
                    type=EventType.ERROR,
                    content={"message": "Agent not initialized for this session"},
                )
            )
            return

        try:
            # Add user message to the event queue to save to database
            self.agent.message_queue.put_nowait(
                RealtimeEvent(type=EventType.USER_MESSAGE, content={"text": user_input})
            )
            # Run the agent with the query using the new async method
            await self.agent.run_agent_async(user_input, files, resume)

        except Exception as e:
            logger.error(f"Error running agent: {str(e)}")
            import traceback

            traceback.print_exc()
            await self.send_event(
                RealtimeEvent(
                    type=EventType.ERROR,
                    content={"message": f"Error running agent: {str(e)}"},
                )
            )
        finally:
            # Clean up the task reference
            self.active_task = None

    async def _run_reviewer_async(self, user_input: str):
        """Run the reviewer agent to analyze the main agent's output."""
        try:
            # Extract the final result from the agent's history
            final_result = ""
            found = False
            for message in self.agent.history._message_lists[::-1]:
                for sub_message in message:
                    if (
                        hasattr(sub_message, "tool_name")
                        and sub_message.tool_name == "message_user"
                        and isinstance(sub_message, ToolCall)
                    ):
                        found = True
                        final_result = sub_message.tool_input["text"]
                        break
                if found:
                    break
            if not found:
                logger.warning("No final result found from agent to review")
                return
            # Send notification that reviewer is starting
            await self.send_event(
                RealtimeEvent(
                    type=EventType.SYSTEM,
                    content={
                        "type": "reviewer_agent",
                        "message": "Reviewer agent is analyzing the output...",
                    },
                )
            )

            # Run reviewer agent
            reviewer_feedback = await asyncio.to_thread(
                self.reviewer_agent.run_agent,
                task=user_input,
                result=final_result,
                workspace_dir=str(self.workspace_manager.root),
            )
            if reviewer_feedback and reviewer_feedback.strip():
                # Send feedback to agent for improvement
                await self.send_event(
                    RealtimeEvent(
                        type=EventType.SYSTEM,
                        content={
                            "type": "reviewer_agent",
                            "message": "Applying reviewer feedback...",
                        },
                    )
                )

                feedback_prompt = f"""Based on the reviewer's analysis, here is the feedback for improvement:

{reviewer_feedback}

Please review this feedback and implement the suggested improvements to better complete the original task: "{user_input}"
"""

                # Run agent with reviewer feedback
                await self.agent.run_agent_async(feedback_prompt, [], True)

        except Exception as e:
            logger.error(f"Error running reviewer: {str(e)}")
            await self.send_event(
                RealtimeEvent(
                    type=EventType.ERROR,
                    content={"message": f"Error running reviewer: {str(e)}"},
                )
            )

    def has_active_task(self) -> bool:
        """Check if there's an active task for this session."""
        return self.active_task is not None and not self.active_task.done()

    def cleanup(self):
        """Clean up resources associated with this session."""
        # Set websocket to None in the agent but keep the message processor running
        if self.agent:
            self.agent.websocket = (
                None  # This will prevent sending to websocket but keep processing
            )
            if self.agent.history:
                self.agent.history.save_to_session(
                    str(self.session_uuid), self.file_store
                )

        # Clean up reviewer agent
        if self.reviewer_agent:
            self.reviewer_agent.websocket = None

        # Cancel any running tasks
        if self.active_task and not self.active_task.done():
            self.active_task.cancel()
            self.active_task = None

        # Clean up references
        self.websocket = None
        self.agent = None
        self.reviewer_agent = None
        self.message_processor = None
        self.reviewer_message_processor = None

    def _create_agent(
        self,
        client: LLMClient,
        session_id: uuid.UUID,
        workspace_manager: WorkspaceManager,
        websocket: WebSocket,
        tool_args: Dict[str, Any],
        file_store: FileStore,
        settings: Settings,
    ):
        """Create a new agent instance for a websocket connection.

        Args:
            client: LLM client instance
            session_id: Session UUID
            workspace_manager: Workspace manager
            websocket: WebSocket connection
            tool_args: Tool configuration arguments

        Returns:
            Configured agent instance
        """
        device_id = websocket.query_params.get("device_id")

        # Setup logging
        logger_for_agent_logs = logging.getLogger(f"agent_logs_{id(websocket)}")
        logger_for_agent_logs.setLevel(logging.DEBUG)
        logger_for_agent_logs.propagate = False

        # Ensure we don't duplicate handlers
        if not logger_for_agent_logs.handlers:
            logger_for_agent_logs.addHandler(logging.FileHandler(self.config.logs_path))
            if not self.config.minimize_stdout_logs:
                logger_for_agent_logs.addHandler(logging.StreamHandler())

        # Check and create database session
        existing_session = Sessions.get_session_by_id(session_id)
        if existing_session:
            logger.info(
                f"Found existing session {session_id} with workspace at {existing_session.workspace_dir}"
            )
        else:
            # Create new session if it doesn't exist
            Sessions.create_session(
                device_id=device_id,
                session_uuid=session_id,
                workspace_path=workspace_manager.root,
            )
            logger.info(
                f"Created new session {session_id} with workspace at {workspace_manager.root}"
            )

        # Create context manager
        token_counter = TokenCounter()
        context_manager = LLMSummarizingContextManager(
            client=client,
            token_counter=token_counter,
            logger=logger,
            token_budget=self.config.token_budget,
        )

        # Create agent
        return self._create_agent_instance(
            client,
            workspace_manager,
            websocket,
            session_id,
            tool_args,
            context_manager,
            logger_for_agent_logs,
            file_store,
            settings,
        )

    def _create_agent_instance(
        self,
        client: LLMClient,
        workspace_manager: WorkspaceManager,
        websocket: WebSocket,
        session_id: uuid.UUID,
        tool_args: Dict[str, Any],
        context_manager,
        logger: logging.Logger,
        file_store: FileStore,
        settings: Settings,
    ):
        """Create the actual agent instance."""
        # Initialize agent queue and tools
        queue = asyncio.Queue()
        tools = get_system_tools(
            client=client,
            workspace_manager=workspace_manager,
            message_queue=queue,
            container_id=self.config.docker_container_id,
            tool_args=tool_args,
            settings=settings,
        )

        # Choose system prompt based on tool args
        system_prompt = (
            SYSTEM_PROMPT_WITH_SEQ_THINKING
            if tool_args.get("sequential_thinking", False)
            else SYSTEM_PROMPT
        )

        # try to get history from file store
        init_history = MessageHistory(context_manager)
        try:
            init_history.restore_from_session(str(session_id), file_store)

        except FileNotFoundError:
            logger.info(f"No history found for session {session_id}")

        agent = FunctionCallAgent(
            system_prompt=system_prompt,
            client=client,
            tools=tools,
            workspace_manager=workspace_manager,
            message_queue=queue,
            logger_for_agent_logs=logger,
            init_history=init_history,
            max_output_tokens_per_turn=self.config.max_output_tokens_per_turn,
            max_turns=self.config.max_turns,
            websocket=websocket,
            session_id=session_id,
        )

        # Store the session ID in the agent for event tracking
        agent.session_id = session_id
        return agent

    def _create_reviewer_agent(
        self,
        client: LLMClient,
        session_id: uuid.UUID,
        workspace_manager: WorkspaceManager,
        websocket: WebSocket,
        tool_args: Dict[str, Any],
        file_store: FileStore,
        settings: Settings,
    ):
        """Create a new reviewer agent instance for a websocket connection.

        Args:
            client: LLM client instance
            session_id: Session UUID
            workspace_manager: Workspace manager
            websocket: WebSocket connection
            tool_args: Tool configuration arguments
            file_store: File store instance

        Returns:
            Configured reviewer agent instance
        """
        # Setup logging
        logger_for_agent_logs = self._setup_logger(websocket)

        # Create context manager
        context_manager = self._create_context_manager(client, logger_for_agent_logs)

        # Initialize agent queue and tools
        queue = asyncio.Queue()
        tools = get_system_tools(
            client=client,
            workspace_manager=workspace_manager,
            message_queue=queue,
            container_id=self.config.docker_container_id,
            tool_args=tool_args,
            settings=settings,
        )

        reviewer_agent = ReviewerAgent(
            system_prompt=REVIEWER_SYSTEM_PROMPT,
            client=client,
            tools=tools,
            workspace_manager=workspace_manager,
            message_queue=queue,
            logger_for_agent_logs=logger_for_agent_logs,
            context_manager=context_manager,
            max_output_tokens_per_turn=self.config.max_output_tokens_per_turn,
            max_turns=self.config.max_turns,
            websocket=websocket,
            session_id=session_id,
        )

        return reviewer_agent<|MERGE_RESOLUTION|>--- conflicted
+++ resolved
@@ -1,12 +1,8 @@
 import asyncio
 import json
 import logging
-<<<<<<< HEAD
-from typing import Optional
-=======
 import uuid
 from typing import Optional, Dict, Any
->>>>>>> 187d669c
 from fastapi import WebSocket, WebSocketDisconnect
 from pydantic import ValidationError
 
@@ -37,8 +33,7 @@
 from ii_agent.llm.token_counter import TokenCounter
 from ii_agent.tools import get_system_tools
 from ii_agent.prompts.system_prompt import (
-    SYSTEM_PROMPT,
-    SYSTEM_PROMPT_WITH_SEQ_THINKING,
+    SystemPromptBuilder,
 )
 from ii_agent.prompts.reviewer_system_prompt import REVIEWER_SYSTEM_PROMPT
 
@@ -52,24 +47,12 @@
         self,
         websocket: WebSocket,
         workspace_manager: WorkspaceManager,
-<<<<<<< HEAD
-        client_factory: ClientFactory,
-        agent_factory: AgentFactory,
-=======
-        session_uuid: uuid.UUID,
->>>>>>> 187d669c
         file_store: FileStore,
         config: IIAgentConfig,
     ):
         self.websocket = websocket
         self.workspace_manager = workspace_manager
-<<<<<<< HEAD
         self.session_uuid = workspace_manager.session_id
-        self.client_factory = client_factory
-        self.agent_factory = agent_factory
-=======
-        self.session_uuid = session_uuid
->>>>>>> 187d669c
         self.file_store = file_store
         # Session state
         self.agent: Optional[BaseAgent] = None
@@ -728,20 +711,18 @@
         """Create the actual agent instance."""
         # Initialize agent queue and tools
         queue = asyncio.Queue()
+
+        system_prompt_builder = SystemPromptBuilder(
+            workspace_manager.workspace_mode,
+            tool_args.get("sequential_thinking", False),
+        )
         tools = get_system_tools(
             client=client,
             workspace_manager=workspace_manager,
             message_queue=queue,
-            container_id=self.config.docker_container_id,
+            system_prompt_builder=system_prompt_builder,
+            settings=settings,
             tool_args=tool_args,
-            settings=settings,
-        )
-
-        # Choose system prompt based on tool args
-        system_prompt = (
-            SYSTEM_PROMPT_WITH_SEQ_THINKING
-            if tool_args.get("sequential_thinking", False)
-            else SYSTEM_PROMPT
         )
 
         # try to get history from file store
@@ -753,7 +734,7 @@
             logger.info(f"No history found for session {session_id}")
 
         agent = FunctionCallAgent(
-            system_prompt=system_prompt,
+            system_prompt_builder=system_prompt_builder,
             client=client,
             tools=tools,
             workspace_manager=workspace_manager,
@@ -801,15 +782,18 @@
 
         # Initialize agent queue and tools
         queue = asyncio.Queue()
+        system_prompt_builder = SystemPromptBuilder(
+            workspace_manager.workspace_mode,
+            tool_args.get("sequential_thinking", False),
+        )
         tools = get_system_tools(
             client=client,
             workspace_manager=workspace_manager,
             message_queue=queue,
-            container_id=self.config.docker_container_id,
+            system_prompt_builder=system_prompt_builder,
+            settings=settings,
             tool_args=tool_args,
-            settings=settings,
-        )
-
+        )
         reviewer_agent = ReviewerAgent(
             system_prompt=REVIEWER_SYSTEM_PROMPT,
             client=client,
