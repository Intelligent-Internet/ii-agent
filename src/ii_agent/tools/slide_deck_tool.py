from typing import Any, Optional
import subprocess
import os
from ii_agent.llm.message_history import MessageHistory
from ii_agent.tools.base import LLMTool, ToolImplOutput
from ii_agent.utils.workspace_manager import WorkspaceManager


class SlideDeckInitTool(LLMTool):
    name = "slide_deck_init"
    description = "This tool initializes a presentation environment by cloning the reveal.js framework and setting up all necessary dependencies. It creates a presentation directory structure, downloads the reveal.js HTML presentation framework from GitHub, and installs all required npm packages to enable slide deck creation and presentation capabilities."
    input_schema = {
        "type": "object",
        "properties": {},
        "required": [],
    }

    def __init__(self, workspace_manager: WorkspaceManager) -> None:
        super().__init__()
        self.workspace_manager = workspace_manager

    def run_impl(
        self,
        tool_input: dict[str, Any],
        message_history: Optional[MessageHistory] = None,
    ) -> ToolImplOutput:
<<<<<<< HEAD
        # self.history = MessageHistory(context_manager=self.context_manager)

=======
>>>>>>> 66c3c763
        try:
            # Create the presentation directory if it doesn't exist
            presentation_dir = f"{self.workspace_manager.root}/presentation"
            os.makedirs(presentation_dir, exist_ok=True)

            # Clone the reveal.js repository to the specified path
            clone_command = f"git clone https://github.com/khoangothe/reveal.js.git {self.workspace_manager.root}/presentation/reveal.js"
            
            # Execute the clone command
            clone_result = subprocess.run(
                clone_command,
                shell=True,
                capture_output=True,
                text=True,
                cwd=self.workspace_manager.root
            )
            
            if clone_result.returncode != 0:
                return ToolImplOutput(
                    f"Failed to clone reveal.js repository: {clone_result.stderr}",
                    f"Failed to clone reveal.js repository",
                    auxiliary_data={"success": False, "error": clone_result.stderr},
                )

            # Install dependencies
            install_command = "npm install"
            
            # Execute the install command in the reveal.js directory
            install_result = subprocess.run(
                install_command,
                shell=True,
                capture_output=True,
                text=True,
                cwd=f"{self.workspace_manager.root}/presentation/reveal.js"
            )
            
            if install_result.returncode != 0:
                return ToolImplOutput(
                    f"Failed to install dependencies: {install_result.stderr}",
                    f"Failed to install dependencies",
                    auxiliary_data={"success": False, "error": install_result.stderr},
                )

            return ToolImplOutput(
                f"Successfully initialized slide deck. Repository cloned into `./presentation/reveal.js` and dependencies installed (npm install).",
                f"Successfully initialized slide deck",
                auxiliary_data={"success": True, "clone_output": clone_result.stdout, "install_output": install_result.stdout},
            )
            
        except Exception as e:
            return ToolImplOutput(
                f"Error initializing slide deck: {str(e)}",
                f"Error initializing slide deck",
                auxiliary_data={"success": False, "error": str(e)},
            )


SLIDE_IFRAME_TEMPLATE = """\
        <section>
            <iframe src="{slide_path}" scrolling="auto" style="width: 100%; height: 100%;"></iframe>
        </section>"""

class SlideDeckCompleteTool(LLMTool):
    name = "slide_deck_complete"

    description = "This tool finalizes a presentation by combining multiple individual slide files into a complete reveal.js presentation. It takes an ordered list of slide file paths and embeds them as iframes into the main index.html file, creating a cohesive slideshow that can be viewed in a web browser. The slides will be displayed in the exact order specified in the slide_paths parameter."
    input_schema = {
        "type": "object",
        "properties": {
            "slide_paths": {
                "type": "array",
                "items": {"type": "string"},
                "description": "The ordered paths of the slides to be combined",
            },
        },
        "required": ["slide_paths"],
    }

    def __init__(self, workspace_manager: WorkspaceManager) -> None:
        super().__init__()
        self.workspace_manager = workspace_manager

    def run_impl(
        self,
        tool_input: dict[str, Any],
        message_history: Optional[MessageHistory] = None,
    ) -> ToolImplOutput:
        slide_paths = tool_input["slide_paths"]
        for slide_path in slide_paths:
            # Normalize path by removing ./ prefix if present
            normalized_path = slide_path.lstrip("./")
            if not normalized_path.startswith("slides/"):
                return ToolImplOutput(
                    f"Error: Slide path '{slide_path}' must be in the slides/ subdirectory (e.g. `./slides/introduction.html`, `./slides/conclusion.html`)",
                    f"Invalid slide path",
                    auxiliary_data={"success": False, "error": "Invalid slide path format"},
                )
        slide_iframes = [SLIDE_IFRAME_TEMPLATE.format(slide_path=slide_path) for slide_path in slide_paths]
        try:
            index_path = f"{self.workspace_manager.root}/presentation/reveal.js/index.html"
            with open(index_path, "r") as file:
                index_content = file.read()
        except Exception as e:
            return ToolImplOutput(
                f"Error reading `index.html`: {str(e)}",
                f"Error reading `index.html`",
                auxiliary_data={"success": False, "error": str(e)},
            )

        slide_iframes_str = "\n".join(slide_iframes)
        index_content = index_content.replace("<!--PLACEHOLDER SLIDES REPLACE THIS-->", slide_iframes_str)
        with open(index_path, "w") as file:
            file.write(index_content)

        message = f"Successfully combined slides with order {slide_paths} into `presentation/reveal.js/index.html`. If the order is not correct, you can use the `slide_deck_complete` tool again to correct the order. The final presentation is now available in `presentation/reveal.js/index.html`."

        return ToolImplOutput(
            message,
            message,
            auxiliary_data={"success": True, "slide_paths": slide_paths},
        )<|MERGE_RESOLUTION|>--- conflicted
+++ resolved
@@ -24,11 +24,6 @@
         tool_input: dict[str, Any],
         message_history: Optional[MessageHistory] = None,
     ) -> ToolImplOutput:
-<<<<<<< HEAD
-        # self.history = MessageHistory(context_manager=self.context_manager)
-
-=======
->>>>>>> 66c3c763
         try:
             # Create the presentation directory if it doesn't exist
             presentation_dir = f"{self.workspace_manager.root}/presentation"
