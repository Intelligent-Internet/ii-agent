--- conflicted
+++ resolved
@@ -107,7 +107,6 @@
         self.detector: Optional[Detector] = config.detector
 
         self.screenshot_scale_factor = None
-        
         # Store console logs
         self.captured_logs = {}
 
@@ -170,7 +169,6 @@
             else:
                 logger.info("Launching new browser instance")
                 self.playwright_browser = await self.playwright.chromium.launch(
-                    channel="chrome",
                     headless=False,
                     args=[
                         "--no-sandbox",
@@ -579,12 +577,9 @@
         return state
 
     async def init_console_log(self, url: str) -> None:
-<<<<<<< HEAD
         # Handle cases that have / at the end
         if url and url[-1] == '/':
             url = url[:-1]
-=======
->>>>>>> feb1e282
         if url not in self.captured_logs:
             self.captured_logs[url] = []
             
