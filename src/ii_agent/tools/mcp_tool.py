from typing import Any, Optional
<<<<<<< HEAD
from fastmcp.client import Client
=======
from fastmcp import Client
from fastmcp.exceptions import ToolError 
>>>>>>> 278117af
from mcp.types import ToolAnnotations
from ii_agent.tools.base import BaseTool, ToolResult, TextContent, ImageContent, ToolConfirmationDetails, ToolConfirmationOutcome
from ii_agent.core.config.ii_agent_config import IIAgentConfig

class MCPTool(BaseTool):

    def __init__(self, mcp_client: Client, name: str, description: str, input_schema: dict[str, Any], annotations: Optional[ToolAnnotations] = None, trust: bool = False):
        # MCP information
        self.mcp_client = mcp_client

        # Tool information
        self.name = name
        self.description = description
        self.input_schema = input_schema
        self.annotations = annotations

        self.trust = trust
        
    def is_read_only(self) -> bool:
        if self.annotations is not None:
            return self.annotations.readOnlyHint or False
        return False

    async def should_confirm_execute(self, tool_input: dict[str, Any]) -> ToolConfirmationDetails | bool:
        # TODO: implement confirmation
        if self.trust:
            return False
            
        return ToolConfirmationDetails(
            type="mcp",
            message=f"Do you want to execute the tool {self.name} with the following input: {tool_input}?",
            on_confirm_callback=lambda outcome: None
        )

    async def execute(self, tool_input: dict[str, Any]) -> ToolResult:
        try:
            async with self.mcp_client:
                mcp_results = await self.mcp_client.call_tool(self.name, tool_input)
                
                llm_content = []
                user_display_content = ""
                for mcp_result in mcp_results.content:
                    if mcp_result.type == "text":
                        llm_content.append(TextContent(type="text", text=mcp_result.text))
                        user_display_content += mcp_result.text
                    elif mcp_result.type == "image":
                        llm_content.append(ImageContent(type="image", data=mcp_result.data, mimeType=mcp_result.mimeType))
                        user_display_content += f"\n[Redacted image]"
                    else:
                        raise ValueError(f"Unknown result type: {mcp_result.type}")

                return ToolResult(llm_content=llm_content, user_display_content=user_display_content)
        except ToolError as e:
            return ToolResult(
                llm_content=f"Error while calling tool {self.name} with input {tool_input}: {str(e)}\n\nPlease analyze the error message to determine if it's due to incorrect input parameters or an internal tool issue. If the error is due to incorrect input, retry with the correct parameters. Otherwise, try an alternative approach and inform the user about the issue.",
                user_display_content=f"Error while calling tool {self.name} with input {tool_input}: {str(e)}"
            )<|MERGE_RESOLUTION|>--- conflicted
+++ resolved
@@ -1,17 +1,26 @@
 from typing import Any, Optional
-<<<<<<< HEAD
 from fastmcp.client import Client
-=======
-from fastmcp import Client
-from fastmcp.exceptions import ToolError 
->>>>>>> 278117af
+from fastmcp.exceptions import ToolError
 from mcp.types import ToolAnnotations
-from ii_agent.tools.base import BaseTool, ToolResult, TextContent, ImageContent, ToolConfirmationDetails, ToolConfirmationOutcome
-from ii_agent.core.config.ii_agent_config import IIAgentConfig
+from ii_agent.tools.base import (
+    BaseTool,
+    ToolResult,
+    TextContent,
+    ImageContent,
+    ToolConfirmationDetails,
+)
+
 
 class MCPTool(BaseTool):
-
-    def __init__(self, mcp_client: Client, name: str, description: str, input_schema: dict[str, Any], annotations: Optional[ToolAnnotations] = None, trust: bool = False):
+    def __init__(
+        self,
+        mcp_client: Client,
+        name: str,
+        description: str,
+        input_schema: dict[str, Any],
+        annotations: Optional[ToolAnnotations] = None,
+        trust: bool = False,
+    ):
         # MCP information
         self.mcp_client = mcp_client
 
@@ -22,43 +31,55 @@
         self.annotations = annotations
 
         self.trust = trust
-        
+
     def is_read_only(self) -> bool:
         if self.annotations is not None:
             return self.annotations.readOnlyHint or False
         return False
 
-    async def should_confirm_execute(self, tool_input: dict[str, Any]) -> ToolConfirmationDetails | bool:
+    async def should_confirm_execute(
+        self, tool_input: dict[str, Any]
+    ) -> ToolConfirmationDetails | bool:
         # TODO: implement confirmation
         if self.trust:
             return False
-            
+
         return ToolConfirmationDetails(
             type="mcp",
             message=f"Do you want to execute the tool {self.name} with the following input: {tool_input}?",
-            on_confirm_callback=lambda outcome: None
+            on_confirm_callback=lambda outcome: None,
         )
 
     async def execute(self, tool_input: dict[str, Any]) -> ToolResult:
         try:
             async with self.mcp_client:
                 mcp_results = await self.mcp_client.call_tool(self.name, tool_input)
-                
+
                 llm_content = []
                 user_display_content = ""
                 for mcp_result in mcp_results.content:
                     if mcp_result.type == "text":
-                        llm_content.append(TextContent(type="text", text=mcp_result.text))
+                        llm_content.append(
+                            TextContent(type="text", text=mcp_result.text)
+                        )
                         user_display_content += mcp_result.text
                     elif mcp_result.type == "image":
-                        llm_content.append(ImageContent(type="image", data=mcp_result.data, mimeType=mcp_result.mimeType))
-                        user_display_content += f"\n[Redacted image]"
+                        llm_content.append(
+                            ImageContent(
+                                type="image",
+                                data=mcp_result.data,
+                                mimeType=mcp_result.mimeType,
+                            )
+                        )
+                        user_display_content += "\n[Redacted image]"
                     else:
                         raise ValueError(f"Unknown result type: {mcp_result.type}")
 
-                return ToolResult(llm_content=llm_content, user_display_content=user_display_content)
+                return ToolResult(
+                    llm_content=llm_content, user_display_content=user_display_content
+                )
         except ToolError as e:
             return ToolResult(
                 llm_content=f"Error while calling tool {self.name} with input {tool_input}: {str(e)}\n\nPlease analyze the error message to determine if it's due to incorrect input parameters or an internal tool issue. If the error is due to incorrect input, retry with the correct parameters. Otherwise, try an alternative approach and inform the user about the issue.",
-                user_display_content=f"Error while calling tool {self.name} with input {tool_input}: {str(e)}"
+                user_display_content=f"Error while calling tool {self.name} with input {tool_input}: {str(e)}",
             )