--- conflicted
+++ resolved
@@ -86,7 +86,7 @@
 message_processors: Dict[WebSocket, asyncio.Task] = {}
 
 # Store global args for use in endpoint
-global_args: argparse.Namespace | None = None # Define type for global_args
+global_args = None
 
 
 def map_model_name_to_client(model_name: str, ws_content: Dict[str, Any]) -> LLMClient:
@@ -127,12 +127,6 @@
     await websocket.accept()
     active_connections.add(websocket)
 
-    # Ensure global_args is available
-    if global_args is None:
-        logger.error("global_args not initialized. Ensure main() is called.")
-        await websocket.close(code=1011, reason="Server configuration error")
-        return
-
     workspace_manager, session_uuid = create_workspace_manager_for_connection(
         global_args.workspace, global_args.use_container_workspace
     )
@@ -160,38 +154,9 @@
                 content = message.get("content", {})
 
                 if msg_type == "init_agent":
-<<<<<<< HEAD
-                    # Use model_name from message, or fallback to global_args.model_name
-                    model_name_from_msg = content.get("model_name")
-                    current_model_name = model_name_from_msg if model_name_from_msg else (global_args.model_name if global_args else None)
-                    if not current_model_name:
-                        logger.error("Model name could not be determined.")
-                        await websocket.send_json(
-                            RealtimeEvent(
-                                type=EventType.ERROR,
-                                content={"message": "Model name not configured."},
-                            ).model_dump()
-                        )
-                        continue
-                    
-                    client_init_kwargs = {
-                        "model_name": current_model_name,
-                    }
-                    if global_args.llm_client == "anthropic-direct":
-                        client_init_kwargs["use_caching"] = False
-                        client_init_kwargs["thinking_tokens"] = content.get("thinking_tokens", 2048)
-                        client_init_kwargs["project_id"] = global_args.project_id
-                        client_init_kwargs["region"] = global_args.region
-                    
-                    client = get_client(
-                        global_args.llm_client, 
-                        **client_init_kwargs
-                    )
-=======
                     model_name = content.get("model_name", DEFAULT_MODEL)
                     # Initialize LLM client
                     client = map_model_name_to_client(model_name, content)
->>>>>>> f85fce70
 
                     # Create a new agent for this connection
                     tool_args = content.get("tool_args", {})
@@ -384,35 +349,15 @@
 
                 elif msg_type == "enhance_prompt":
                     # Process a request to enhance a prompt using an LLM
-                    # Use model_name from message, or fallback to global_args.model_name (if global_args is set)
-                    model_name_from_msg = content.get("model_name")
-                    current_model_name_for_enhance = model_name_from_msg if model_name_from_msg else (global_args.model_name if global_args else DEFAULT_MODEL)
-
+                    model_name = content.get("model_name", DEFAULT_MODEL)
                     user_input = content.get("text", "")
                     files = content.get("files", [])
-<<<<<<< HEAD
-                    
-                    enhance_client_kwargs = {
-                        "model_name": current_model_name_for_enhance,
-                    }
-                    if global_args and global_args.llm_client == "anthropic-direct":
-                        enhance_client_kwargs["use_caching"] = False 
-                        enhance_client_kwargs["thinking_tokens"] = 0
-                        enhance_client_kwargs["project_id"] = global_args.project_id
-                        enhance_client_kwargs["region"] = global_args.region
-                    
-                    client_for_enhance = get_client(
-                        global_args.llm_client if global_args else "anthropic-direct", 
-                        **enhance_client_kwargs
-                    )
-=======
                     # Initialize LLM client
                     client = map_model_name_to_client(model_name, content)
->>>>>>> f85fce70
                     
                     # Call the enhance_prompt function from the module
                     success, message, enhanced_prompt = await enhance_user_prompt(
-                        client=client_for_enhance,
+                        client=client,
                         user_input=user_input,
                         files=files,
                     )
@@ -642,54 +587,32 @@
 
 def main():
     """Main entry point for the WebSocket server."""
-    global global_args # Make sure we're assigning to the global variable
-
-    parser = argparse.ArgumentParser(description="Agent WebSocket Server")
+    global global_args
+
+    # Parse command-line arguments
+    parser = argparse.ArgumentParser(
+        description="WebSocket Server for interacting with the Agent"
+    )
+    parser = parse_common_args(parser)
     parser.add_argument(
-        "--host", type=str, default="0.0.0.0", help="Host to bind the server to"
+        "--host",
+        type=str,
+        default="0.0.0.0",
+        help="Host to run the server on",
     )
     parser.add_argument(
-        "--port", type=int, default=8000, help="Port to bind the server to"
+        "--port",
+        type=int,
+        default=8000,
+        help="Port to run the server on",
     )
-    # Add other server-specific args here if needed
-
-    # Use parse_common_args from utils.py to get shared arguments
-    parser = parse_common_args(parser)
     args = parser.parse_args()
-    global_args = args # Store parsed args globally
-
-    # Setup logging more robustly
-    log_level = logging.DEBUG if not args.minimize_stdout_logs else logging.INFO
-    # Clear existing handlers if any to prevent duplicate messages on re-runs/hot-reloads
-    for handler in logging.root.handlers[:]:
-        logging.root.removeHandler(handler)
-    # Configure root logger
-    logging.basicConfig(level=log_level, format='%(asctime)s - %(name)s - %(levelname)s - %(message)s', force=True)
-    
-    # Set level for the specific websocket_server logger if it was already obtained
-    logger.setLevel(log_level)
-    
-    if args.logs_path:
-        # Add file handler if logs_path is specified
-        fh = logging.FileHandler(args.logs_path)
-        fh.setLevel(log_level)
-        fh.setFormatter(logging.Formatter('%(asctime)s - %(name)s - %(levelname)s - %(message)s'))
-        # Add handler to the root logger or specific loggers as needed
-        logging.getLogger().addHandler(fh)
-
-
-    logger.info(f"Starting server on {args.host}:{args.port}")
-    # Ensure llm_client and model_name are accessed from args (which is global_args)
-    logger.info(f"Using LLM Client: {args.llm_client}")
-    logger.info(f"Default Model Name: {args.model_name}")
-    logger.info(f"Workspace: {args.workspace}")
-    if args.project_id and args.region and args.llm_client == "anthropic-direct": # Log only if relevant
-        logger.info(f"Anthropic Project ID: {args.project_id}, Region: {args.region}")
-
-
-    # Setup workspace and static files serving
+    global_args = args
+
     setup_workspace(app, args.workspace)
 
+    # Start the FastAPI server
+    logger.info(f"Starting WebSocket server on {args.host}:{args.port}")
     uvicorn.run(app, host=args.host, port=args.port)
 
 
