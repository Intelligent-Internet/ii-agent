import asyncio
from fastmcp import Client
from pydantic import BaseModel
from typing import List, Dict, Any
from ii_agent.tools.base import BaseTool, ToolResult
from ii_agent.utils.concurrent_execution import should_run_concurrently
from ii_agent.core.logger import logger
from ii_agent.tools.mcp_tool import MCPTool


class ToolCallParameters(BaseModel):
    tool_call_id: str
    tool_name: str
    tool_input: Any


class AgentToolManager:
    """
    Manages the creation and execution of tools for the agent.

    This class is responsible for:
    - Initializing and managing all available tools
    - Providing access to tools by name
    - Executing tools with appropriate inputs
    - Logging tool execution details

    Tools include bash commands, browser interactions, file operations,
    search capabilities, and task completion functionality.
    """

<<<<<<< HEAD
    def __init__(self, tools: List[BaseTool], logger_for_agent_logs: logging.Logger, interactive_mode: bool = True, reviewer_mode: bool = False):
        self.tools = tools
=======
    def __init__(self):
        self.tools = []
>>>>>>> fea82fad

    def register_tools(self, tools: List[BaseTool]):
        self.tools.extend(tools)
        self._validate_tool_parameters()

    async def register_mcp_tools(
        self,
        mcp_client: Client,
        trust: bool = False,
    ):
        async with mcp_client:
            mcp_tools = await mcp_client.list_tools()
            for tool in mcp_tools:
                assert tool.description is not None, f"Tool {tool.name} has no description"
                tool_annotations = tool.annotations
                self.tools.append(
                    MCPTool(
                        name=tool.name,
                        description=tool.description,
                        input_schema=tool.inputSchema,
                        mcp_client=mcp_client,
                        annotations=tool_annotations,
                        trust=trust,
                    )
                )

    def _validate_tool_parameters(self):
        """Validate tool parameters and check for duplicates."""
        tool_names = [tool.name for tool in self.tools]
        sorted_names = sorted(tool_names)
        for i in range(len(sorted_names) - 1):
            if sorted_names[i] == sorted_names[i + 1]:
                raise ValueError(f"Tool {sorted_names[i]} is duplicated")

    def get_tool(self, tool_name: str) -> BaseTool:
        """
        Retrieves a tool by its name.

        Args:
            tool_name (str): The name of the tool to retrieve.

        Returns:
            BaseTool: The tool object corresponding to the given name.

        Raises:
            ValueError: If the tool with the specified name is not found.
        """
        try:
            tool: BaseTool = next(t for t in self.get_tools() if t.name == tool_name)
            return tool
        except StopIteration:
            raise ValueError(f"Tool with name {tool_name} not found")

    async def run_tool(self, tool_call: ToolCallParameters) -> ToolResult:
        """
        Executes a llm tool asynchronously.

        Args:
            tool_params (ToolCallParameters): The tool parameters.
            history (State): The history of the conversation.
        Returns:
            ToolResult: The result of the tool execution.
        """
        tool_name = tool_call.tool_name
        tool_input = tool_call.tool_input
        llm_tool = self.get_tool(tool_name)
        logger.debug(f"Running tool: {tool_name}")
        logger.debug(f"Tool input: {tool_input}") 
        tool_result = await llm_tool.execute(tool_input)
        
        user_display_content = tool_result.user_display_content

        tool_input_str = "\n".join([f" - {k}: {v}" for k, v in tool_input.items()])

        log_message = f"Calling tool {tool_name} with input:\n{tool_input_str}"
        log_message += f"\nTool output:\n{user_display_content}"

        logger.debug(log_message)

        return tool_result

    async def run_tools_batch(self, tool_calls: List[ToolCallParameters]) -> List[ToolResult]:
        """
        Execute multiple tools either concurrently or serially based on their read-only status.
        
        Args:
            tool_calls: List of tool call parameters
            
        Returns:
            List of tool results in the same order as input tool_calls
        """
        if not tool_calls:
            return []
        
        if len(tool_calls) == 1:
            # Single tool - just execute normally
            result = await self.run_tool(tool_calls[0])
            return [result]
        
        # Determine execution strategy based on read-only status
        if should_run_concurrently(tool_calls, self):
            logger.info(f"Running {len(tool_calls)} tools concurrently (all read-only)")
            return await self._run_tools_concurrently(tool_calls)
        else:
            logger.info(f"Running {len(tool_calls)} tools serially (contains non-read-only tools)")
            return await self._run_tools_serially(tool_calls)
    
    async def _run_tools_concurrently(self, tool_calls: List[ToolCallParameters]) -> List[ToolResult]:
        """Execute tools concurrently and return results in order."""
        
        # Create tasks for each tool with proper concurrency limits
        async def run_single_tool(tool_call: ToolCallParameters) -> ToolResult:
            """Wrapper for single tool execution."""
            result = await self.run_tool(tool_call)
            return result
        
        # Create tasks for all tools with concurrency limit
        from ii_agent.utils.concurrent_execution import MAX_TOOL_CONCURRENCY
        
        if len(tool_calls) <= MAX_TOOL_CONCURRENCY:
            # All tools can run concurrently
            tasks = [asyncio.create_task(run_single_tool(tc)) for tc in tool_calls]
            results = await asyncio.gather(*tasks, return_exceptions=True)
        else:
            # Use semaphore to limit concurrency
            semaphore = asyncio.Semaphore(MAX_TOOL_CONCURRENCY)
            
            async def limited_run_tool(tool_call: ToolCallParameters) -> ToolResult:
                async with semaphore:
                    return await run_single_tool(tool_call)
            
            tasks = [asyncio.create_task(limited_run_tool(tc)) for tc in tool_calls]
            results = await asyncio.gather(*tasks, return_exceptions=True)
        
        # Handle any exceptions and maintain order
        final_results = []
        for i, result in enumerate(results):
            if isinstance(result, Exception):
                error_msg = f"Error executing tool {tool_calls[i].tool_name}: {str(result)}"
                logger.error(error_msg)
                final_results.append(error_msg)
            else:
                final_results.append(result)
        
        return final_results
    
    async def _run_tools_serially(self, tool_calls: List[ToolCallParameters]) -> List[ToolResult]:
        """Execute tools serially and return results in order."""
        results = []
        for tool_call in tool_calls:
            try:
                result = await self.run_tool(tool_call)
                results.append(result)
            except Exception as e:
                error_msg = f"Error executing tool {tool_call.tool_name}: {str(e)}"
                logger.error(error_msg)
                results.append(error_msg)
        return results

    def get_tools(self) -> List[BaseTool]:
        """
        Returns the list of tools.
        """
        return self.tools<|MERGE_RESOLUTION|>--- conflicted
+++ resolved
@@ -28,13 +28,9 @@
     search capabilities, and task completion functionality.
     """
 
-<<<<<<< HEAD
-    def __init__(self, tools: List[BaseTool], logger_for_agent_logs: logging.Logger, interactive_mode: bool = True, reviewer_mode: bool = False):
-        self.tools = tools
-=======
+
     def __init__(self):
         self.tools = []
->>>>>>> fea82fad
 
     def register_tools(self, tools: List[BaseTool]):
         self.tools.extend(tools)
