[project]
name = "ii-agent"
version = "0.1.0"
description = "Intelligent Agent platform providing CLI and WebSocket interfaces"
readme = "README.md"
authors = [
    { name = "khongtrunght", email = "khongtrunght@gmail.com" }
]
requires-python = ">=3.10"
dependencies = [
    "anthropic[vertex]>=0.50.0",
    "dataclasses-json>=0.6.7",
    "duckduckgo-search>=8.0.1",
    "fastapi>=0.115.12",
    "google-cloud-aiplatform>=1.90.0",
<<<<<<< HEAD
    "google-genai>=1.14.0",
=======
    "ii-researcher>=0.1.5",
>>>>>>> e0884c2e
    "jsonschema>=4.23.0",
    "openai>=1.68.2",
    "pexpect>=4.9.0",
    "pillow>=11.2.1",
    "pip>=25.1.1",
    "playwright>=1.52.0",
    "prompt-toolkit>=3.0.51",
    "pymupdf>=1.25.5",
    "pytest>=8.3.5",
    "python-dotenv>=1.1.0",
    "rich>=14.0.0",
    "sqlalchemy>=2.0.0",
    "tavily-python>=0.7.2",
    "tenacity>=9.1.2",
    "termcolor>=3.0.1",
    "uvicorn[standard]>=0.29.0",
]

[build-system]
requires = ["hatchling"]
build-backend = "hatchling.build"<|MERGE_RESOLUTION|>--- conflicted
+++ resolved
@@ -13,11 +13,8 @@
     "duckduckgo-search>=8.0.1",
     "fastapi>=0.115.12",
     "google-cloud-aiplatform>=1.90.0",
-<<<<<<< HEAD
     "google-genai>=1.14.0",
-=======
     "ii-researcher>=0.1.5",
->>>>>>> e0884c2e
     "jsonschema>=4.23.0",
     "openai>=1.68.2",
     "pexpect>=4.9.0",
