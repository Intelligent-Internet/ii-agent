import asyncio

from typing import Any, Optional
from ii_agent.tools.base import (
    LLMTool,
    ToolImplOutput,
)
from ii_agent.browser.browser import Browser
from ii_agent.llm.message_history import MessageHistory


def get_event_loop():
    try:
        # Try to get the existing event loop
        loop = asyncio.get_event_loop()
    except RuntimeError:
        # If no event loop exists, create a new one
        loop = asyncio.new_event_loop()
        asyncio.set_event_loop(loop)
    return loop


class BrowserTool(LLMTool):
    def __init__(self, browser: Browser):
        self.browser = browser

    async def _run(
        self,
        tool_input: dict[str, Any],
        message_history: Optional[MessageHistory] = None,
    ) -> ToolImplOutput:
        raise NotImplementedError("Subclasses must implement this method")

    async def run_impl(
        self,
        tool_input: dict[str, Any],
        message_history: Optional[MessageHistory] = None,
    ) -> ToolImplOutput:
<<<<<<< HEAD
        try:
            # Check if we're already in an async context
            loop = asyncio.get_running_loop()
            # If we're in an async context, we can't use run_until_complete
            # Instead, we need to handle this differently
            import concurrent.futures
            import threading
            
            # Create a new event loop in a separate thread
            def run_in_new_loop():
                new_loop = asyncio.new_event_loop()
                asyncio.set_event_loop(new_loop)
                try:
                    return new_loop.run_until_complete(self._run(tool_input, message_history))
                except Exception as e:
                    error_msg = f"Browser operation failed: {type(e).__name__}: {str(e)}"
                    if hasattr(self, 'name'):
                        error_msg = f"{self.name} failed: {type(e).__name__}: {str(e)}"
                    return ToolImplOutput(
                        tool_output=error_msg,
                        tool_result_message=error_msg
                    )
                finally:
                    new_loop.close()
            
            with concurrent.futures.ThreadPoolExecutor() as executor:
                future = executor.submit(run_in_new_loop)
                return future.result()
                
        except RuntimeError:
            # No running loop, safe to use run_until_complete
            try:
                loop = get_event_loop()
                return loop.run_until_complete(self._run(tool_input, message_history))
            except Exception as e:
                error_msg = f"Browser operation failed: {type(e).__name__}: {str(e)}"
                if hasattr(self, 'name'):
                    error_msg = f"{self.name} failed: {type(e).__name__}: {str(e)}"
                return ToolImplOutput(
                    tool_output=error_msg,
                    tool_result_message=error_msg
                )
        except Exception as e:
            error_msg = f"Unexpected browser error: {type(e).__name__}: {str(e)}"
            if hasattr(self, 'name'):
                error_msg = f"{self.name} encountered unexpected error: {type(e).__name__}: {str(e)}"
            return ToolImplOutput(
                tool_output=error_msg,
                tool_result_message=error_msg
            )
=======
        return await self._run(tool_input, message_history)
>>>>>>> 303e1e78
<|MERGE_RESOLUTION|>--- conflicted
+++ resolved
@@ -36,57 +36,13 @@
         tool_input: dict[str, Any],
         message_history: Optional[MessageHistory] = None,
     ) -> ToolImplOutput:
-<<<<<<< HEAD
         try:
-            # Check if we're already in an async context
-            loop = asyncio.get_running_loop()
-            # If we're in an async context, we can't use run_until_complete
-            # Instead, we need to handle this differently
-            import concurrent.futures
-            import threading
-            
-            # Create a new event loop in a separate thread
-            def run_in_new_loop():
-                new_loop = asyncio.new_event_loop()
-                asyncio.set_event_loop(new_loop)
-                try:
-                    return new_loop.run_until_complete(self._run(tool_input, message_history))
-                except Exception as e:
-                    error_msg = f"Browser operation failed: {type(e).__name__}: {str(e)}"
-                    if hasattr(self, 'name'):
-                        error_msg = f"{self.name} failed: {type(e).__name__}: {str(e)}"
-                    return ToolImplOutput(
-                        tool_output=error_msg,
-                        tool_result_message=error_msg
-                    )
-                finally:
-                    new_loop.close()
-            
-            with concurrent.futures.ThreadPoolExecutor() as executor:
-                future = executor.submit(run_in_new_loop)
-                return future.result()
-                
-        except RuntimeError:
-            # No running loop, safe to use run_until_complete
-            try:
-                loop = get_event_loop()
-                return loop.run_until_complete(self._run(tool_input, message_history))
-            except Exception as e:
-                error_msg = f"Browser operation failed: {type(e).__name__}: {str(e)}"
-                if hasattr(self, 'name'):
-                    error_msg = f"{self.name} failed: {type(e).__name__}: {str(e)}"
-                return ToolImplOutput(
-                    tool_output=error_msg,
-                    tool_result_message=error_msg
-                )
+            return await self._run(tool_input, message_history)
         except Exception as e:
-            error_msg = f"Unexpected browser error: {type(e).__name__}: {str(e)}"
+            error_msg = f"Browser operation failed: {type(e).__name__}: {str(e)}"
             if hasattr(self, 'name'):
-                error_msg = f"{self.name} encountered unexpected error: {type(e).__name__}: {str(e)}"
+                error_msg = f"{self.name} failed: {type(e).__name__}: {str(e)}"
             return ToolImplOutput(
                 tool_output=error_msg,
                 tool_result_message=error_msg
-            )
-=======
-        return await self._run(tool_input, message_history)
->>>>>>> 303e1e78
+            )