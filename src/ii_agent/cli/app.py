--- conflicted
+++ resolved
@@ -29,18 +29,14 @@
 from ii_agent.core.logger import logger
 from ii_agent.prompts.system_prompt import SYSTEM_PROMPT
 from ii_agent.utils.constants import TOKEN_BUDGET
-<<<<<<< HEAD
-from ii_agent.cli.state_persistence import StateManager, restore_agent_state, restore_configs
-from ii_agent.tools import AgentToolManager
-from ii_agent.llm.base import ToolParam
-from ii_agent.mcp.server import create_mcp
-=======
 from ii_agent.cli.state_persistence import (
     StateManager,
     restore_agent_state,
     restore_configs,
 )
->>>>>>> 5c9f76ef
+from ii_agent.tools import AgentToolManager
+from ii_agent.llm.base import ToolParam
+from ii_agent.mcp.server import create_mcp
 
 
 class CLIApp:
@@ -61,7 +57,6 @@
         self.workspace_path = workspace_path
         # Create event stream
         self.event_stream = AsyncEventStream(logger=logger)
-<<<<<<< HEAD
         
         # Create console subscriber with config and callback
         self.console_subscriber = ConsoleSubscriber(
@@ -70,12 +65,6 @@
             confirmation_callback=self._handle_tool_confirmation
         )
         
-=======
-
-        # Create console subscriber
-        self.console_subscriber = ConsoleSubscriber(minimal=minimal)
-
->>>>>>> 5c9f76ef
         # Subscribe to events
         self.event_stream.subscribe(self.console_subscriber.handle_event)
 
@@ -89,7 +78,6 @@
 
         # Agent controller will be created when needed
         self.agent_controller: Optional[AgentController] = None
-<<<<<<< HEAD
         
         # Store for pending tool confirmations
         self._tool_confirmations: Dict[str, Dict[str, Any]] = {}
@@ -110,9 +98,6 @@
         else:
             logger.debug(f"Tool confirmation received but no agent controller: {tool_call_id} -> approved={approved}")
         
-=======
-
->>>>>>> 5c9f76ef
     async def initialize_agent(self, continue_from_state: bool = False) -> None:
         """Initialize the agent controller."""
         if self.agent_controller is not None:
@@ -167,21 +152,15 @@
             max_tokens_per_turn=self.config.max_output_tokens_per_turn,
             system_prompt=SYSTEM_PROMPT,
         )
-<<<<<<< HEAD
         
         
         # Get system local tools
-=======
-
-        # Get system tools
->>>>>>> 5c9f76ef
         tools = get_system_tools(
             client=llm_client,
             settings=settings,
             workspace_manager=self.workspace_manager,
         )
 
-<<<<<<< HEAD
         tool_manager = AgentToolManager(
             tools=tools,
             logger_for_agent_logs=logger,
@@ -208,10 +187,6 @@
             tools=[ToolParam(name=tool.name, description=tool.description, input_schema=tool.input_schema) for tool in tool_manager.get_tools()]
         )
         
-=======
-        agent = FunctionCallAgent(llm_client, agent_config, tools)
-
->>>>>>> 5c9f76ef
         # Create context manager
         token_counter = TokenCounter()
         context_manager = LLMCompact(
@@ -318,16 +293,9 @@
                         self._save_session(session_name)
 
                 except KeyboardInterrupt:
-<<<<<<< HEAD
                     self.console_subscriber.console.print("\n⚠️ [yellow]Interrupted by user[/yellow]")
                     if self.agent_controller is not None:
                         self.agent_controller.cancel()
-=======
-                    self.console_subscriber.console.print(
-                        "\n⚠️ [yellow]Interrupted by user[/yellow]"
-                    )
-                    self.agent_controller.cancel()
->>>>>>> 5c9f76ef
                     continue
                 except EOFError:
                     break
