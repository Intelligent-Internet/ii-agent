from fastapi import APIRouter, Depends, status
from fastapi.responses import JSONResponse

from ii_agent.core.storage.models.settings import Settings
from ii_agent.core.storage.settings.settings_store import SettingsStore
from ii_agent.server.models.messages import GETSettingsModel
from ii_agent.server.settings import get_settings, get_settings_store


settings_router = APIRouter(prefix="/api", tags=["settings"])


@settings_router.get("/settings", response_model=GETSettingsModel)
async def load_settings(settings: Settings = Depends(get_settings)):
    if not settings:
        return JSONResponse(
            status_code=status.HTTP_404_NOT_FOUND,
            content={"error": "Settings not found"},
        )

    # Check if any LLM config has an API key set
    llm_api_key_set = (
        any(config.api_key is not None for config in settings.llm_configs.values())
        if settings.llm_configs
        else False
    )

    # Check if search config has an API key set
    search_api_key_set = (
        settings.search_config is not None
        and hasattr(settings.search_config, "api_key")
        and settings.search_config.api_key is not None
    )

    settings_with_api_keys = GETSettingsModel(
        llm_api_key_set=llm_api_key_set,
        search_api_key_set=search_api_key_set,
        **settings.model_dump(exclude={"secrets_store"}),
    )

    # Set API keys to None
    for model_name in settings_with_api_keys.llm_configs.keys():
        settings_with_api_keys.llm_configs[model_name].api_key = None
    settings_with_api_keys.audio_config.openai_api_key = None
    settings_with_api_keys.search_config.firecrawl_api_key = None
    settings_with_api_keys.search_config.serpapi_api_key = None
    settings_with_api_keys.search_config.tavily_api_key = None
    settings_with_api_keys.search_config.jina_api_key = None
    settings_with_api_keys.media_config.google_ai_studio_api_key = None
    settings_with_api_keys.sandbox_config.sandbox_api_key = None
    settings_with_api_keys.sandbox_config.template_id = None
    settings_with_api_keys.third_party_integration_config.vercel_api_key = None
    settings_with_api_keys.third_party_integration_config.openai_api_key = None
    settings_with_api_keys.third_party_integration_config.neon_db_api_key = None

    return settings_with_api_keys


async def store_llm_settings(
    settings: Settings, settings_store: SettingsStore
) -> Settings:
    existing_settings = await settings_store.load()
    if existing_settings:
<<<<<<< HEAD
        if settings.llm_configs and existing_settings.llm_configs:
            merged_configs = settings.llm_configs.copy()

            for model_name in merged_configs.keys():
                if merged_configs[model_name].api_key is None:
                    merged_configs[model_name].api_key = existing_settings.llm_configs[
                        model_name
                    ].api_key
            settings.llm_configs = merged_configs

        # Keep existing search config if not provided
        if settings.search_config is None and existing_settings.search_config:
            settings.search_config = existing_settings.search_config
        if (
            settings.sandbox_config.sandbox_api_key is None
            and existing_settings.sandbox_config.sandbox_api_key
        ):
            tmp_mode = settings.sandbox_config.mode
            settings.sandbox_config = existing_settings.sandbox_config
            settings.sandbox_config.mode = tmp_mode
        if (
            settings.third_party_integration_config is None
            and existing_settings.third_party_integration_config
        ):
            settings.third_party_integration_config = (
                existing_settings.third_party_integration_config
            )
=======
        settings.update(existing_settings)
>>>>>>> e1cb3e49

    return settings


@settings_router.post("/settings", response_model=None)
async def store_settings(
    settings: Settings, settings_store: SettingsStore = Depends(get_settings_store)
):
    try:
        existing_settings = await settings_store.load()
        if existing_settings:
            # Keep existing LLM settings if not provided
            settings = await store_llm_settings(settings, settings_store)

        await settings_store.store(settings)

        return JSONResponse(
            content={"message": "Settings stored"}, status_code=status.HTTP_200_OK
        )
    except Exception as e:
        return JSONResponse(
            content={"message": f"Error storing settings: {e}"},
            status_code=status.HTTP_500_INTERNAL_SERVER_ERROR,
        )<|MERGE_RESOLUTION|>--- conflicted
+++ resolved
@@ -61,37 +61,7 @@
 ) -> Settings:
     existing_settings = await settings_store.load()
     if existing_settings:
-<<<<<<< HEAD
-        if settings.llm_configs and existing_settings.llm_configs:
-            merged_configs = settings.llm_configs.copy()
-
-            for model_name in merged_configs.keys():
-                if merged_configs[model_name].api_key is None:
-                    merged_configs[model_name].api_key = existing_settings.llm_configs[
-                        model_name
-                    ].api_key
-            settings.llm_configs = merged_configs
-
-        # Keep existing search config if not provided
-        if settings.search_config is None and existing_settings.search_config:
-            settings.search_config = existing_settings.search_config
-        if (
-            settings.sandbox_config.sandbox_api_key is None
-            and existing_settings.sandbox_config.sandbox_api_key
-        ):
-            tmp_mode = settings.sandbox_config.mode
-            settings.sandbox_config = existing_settings.sandbox_config
-            settings.sandbox_config.mode = tmp_mode
-        if (
-            settings.third_party_integration_config is None
-            and existing_settings.third_party_integration_config
-        ):
-            settings.third_party_integration_config = (
-                existing_settings.third_party_integration_config
-            )
-=======
         settings.update(existing_settings)
->>>>>>> e1cb3e49
 
     return settings
 
