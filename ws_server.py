--- conflicted
+++ resolved
@@ -1,7 +1,6 @@
 import argparse
 import logging
 import uvicorn
-<<<<<<< HEAD
 from fastapi import (
     FastAPI,
     WebSocket,
@@ -452,13 +451,123 @@
         if websocket in active_tasks:
             del active_tasks[websocket]
 
-=======
->>>>>>> 2c6d3016
-
-from ii_agent.server.app import create_app
-from utils import parse_common_args
-
-logger = logging.getLogger(__name__)
+
+def cleanup_connection(websocket: WebSocket):
+    """Clean up resources associated with a websocket connection."""
+    # Remove from active connections
+    if websocket in active_connections:
+        active_connections.remove(websocket)
+
+    # Set websocket to None in the agent but keep the message processor running
+    if websocket in active_agents:
+        agent = active_agents[websocket]
+        agent.websocket = (
+            None  # This will prevent sending to websocket but keep processing
+        )
+        # Don't cancel the message processor - it will continue saving to database
+        if websocket in message_processors:
+            del message_processors[websocket]  # Just remove the reference
+
+    # Cancel any running tasks
+    if websocket in active_tasks and not active_tasks[websocket].done():
+        active_tasks[websocket].cancel()
+        del active_tasks[websocket]
+
+    # Remove agent for this connection
+    if websocket in active_agents:
+        del active_agents[websocket]
+
+
+def create_agent_for_connection(
+    client: LLMClient,
+    session_id: uuid.UUID,
+    workspace_manager: WorkspaceManager,
+    websocket: WebSocket,
+    tool_args: Dict[str, Any],
+):
+    """Create a new agent instance for a websocket connection."""
+    global global_args
+    device_id = websocket.query_params.get("device_id")
+    # Setup logging
+    logger_for_agent_logs = logging.getLogger(f"agent_logs_{id(websocket)}")
+    logger_for_agent_logs.setLevel(logging.DEBUG)
+    # Prevent propagation to root logger to avoid duplicate logs
+    logger_for_agent_logs.propagate = False
+
+    # Ensure we don't duplicate handlers
+    if not logger_for_agent_logs.handlers:
+        logger_for_agent_logs.addHandler(logging.FileHandler(global_args.logs_path))
+        if not global_args.minimize_stdout_logs:
+            logger_for_agent_logs.addHandler(logging.StreamHandler())
+
+    # Initialize database manager
+    db_manager = DatabaseManager()
+
+    # Create a new session and get its workspace directory
+    db_manager.create_session(
+        device_id=device_id,
+        session_uuid=session_id,
+        workspace_path=workspace_manager.root,
+    )
+    logger_for_agent_logs.info(
+        f"Created new session {session_id} with workspace at {workspace_manager.root}"
+    )
+
+    # Initialize token counter
+    token_counter = TokenCounter()
+
+    context_manager = LLMSummarizingContextManager(
+        client=client,
+        token_counter=token_counter,
+        logger=logger_for_agent_logs,
+        token_budget=TOKEN_BUDGET,
+    )
+
+    # Initialize agent with websocket
+    queue = asyncio.Queue()
+    tools = get_system_tools(
+        client=client,
+        workspace_manager=workspace_manager,
+        message_queue=queue,
+        container_id=global_args.docker_container_id,
+        ask_user_permission=global_args.needs_permission,
+        tool_args=tool_args,
+    )
+    agent = AnthropicFC(
+        system_prompt=SYSTEM_PROMPT_WITH_SEQ_THINKING if tool_args.get("sequential_thinking", False) else SYSTEM_PROMPT,
+        client=client,
+        tools=tools,
+        workspace_manager=workspace_manager,
+        message_queue=queue,
+        logger_for_agent_logs=logger_for_agent_logs,
+        context_manager=context_manager,
+        max_output_tokens_per_turn=MAX_OUTPUT_TOKENS_PER_TURN,
+        max_turns=MAX_TURNS,
+        websocket=websocket,
+        session_id=session_id,  # Pass the session_id from database manager
+    )
+
+    # Store the session ID in the agent for event tracking
+    agent.session_id = session_id
+
+    return agent
+
+
+def setup_workspace(app, workspace_path):
+    try:
+        app.mount(
+            "/workspace",
+            StaticFiles(directory=workspace_path, html=True),
+            name="workspace",
+        )
+    except RuntimeError:
+        # Directory might not exist yet
+        os.makedirs(workspace_path, exist_ok=True)
+        app.mount(
+            "/workspace",
+            StaticFiles(directory=workspace_path, html=True),
+            name="workspace",
+        )
 
 
 def main():
