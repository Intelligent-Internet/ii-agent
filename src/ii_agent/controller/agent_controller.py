import asyncio
import time
from typing import Any, Optional, cast
from functools import partial

from ii_agent.controller.agent import Agent
from ii_agent.core.event import EventType, RealtimeEvent
from ii_agent.core.event_stream import EventStream
from ii_agent.llm.base import TextResult, AssistantContentBlock
from ii_agent.controller.state import State
from ii_agent.tools.utils import encode_image
from ii_agent.tools import AgentToolManager, ToolCallParameters, ToolResult, ToolConfirmationDetails
from ii_agent.utils.constants import COMPLETE_MESSAGE
from ii_agent.utils.workspace_manager import WorkspaceManager
from ii_agent.core.logger import logger
from ii_agent.llm.context_manager.base import ContextManager

TOOL_RESULT_INTERRUPT_MESSAGE = "[Request interrupted by user for tool use]"
AGENT_INTERRUPT_MESSAGE = "Agent interrupted by user."
TOOL_CALL_INTERRUPT_FAKE_MODEL_RSP = "[Request interrupted by user for tool use]"
AGENT_INTERRUPT_FAKE_MODEL_RSP = (
    "Agent interrupted by user. You can resume by providing a new instruction."
)


class AgentController:
    def __init__(
        self,
        agent: Agent,
        tool_manager: AgentToolManager,
        init_history: State,
        workspace_manager: WorkspaceManager,
        event_stream: EventStream,
        context_manager: ContextManager,
        max_turns: int = 200,
        interactive_mode: bool = True,
        config: Optional[Any] = None,
    ):
        """Initialize the agent.

        Args:
            agent: The agent to use
            tools: List of tools to use
            init_history: Initial history to use
            workspace_manager: Workspace manager for file operations
            event_stream: Event stream for publishing events
            context_manager: Context manager for token counting and truncation
            max_turns: Maximum number of turns
            interactive_mode: Whether to use interactive mode
        """
        super().__init__()
        self.workspace_manager = workspace_manager
        self.agent = agent
        self.tool_manager = tool_manager
        self.config = config

        self.max_turns = max_turns
        self.interactive_mode = interactive_mode
        self.interrupted = False
        self.history = init_history
        self.event_stream = event_stream
        self.context_manager = context_manager
        
        # Tool confirmation tracking
        self._pending_confirmations: dict[str, dict] = {}
        self._confirmation_responses: dict[str, dict] = {}

    def add_confirmation_response(self, tool_call_id: str, approved: bool, alternative_instruction: str = "") -> None:
        """Add a confirmation response for a tool call."""
        self._confirmation_responses[tool_call_id] = {
            "approved": approved,
            "alternative_instruction": alternative_instruction
        }

<<<<<<< HEAD
    def _should_auto_approve_tool(self, tool_name: str) -> bool:
        """Check if a tool should be auto-approved based on config."""
        if not self.config:
            return False
        
        # Check if all tools are auto-approved
        if getattr(self.config, 'auto_approve_tools', False):
            return True
        
        # Check if this specific tool is in the allow list
        allow_tools = getattr(self.config, 'allow_tools', set())
        return tool_name in allow_tools

    async def _wait_for_confirmation(self, tool_call_id: str, timeout: float = 300.0) -> dict:
        """Wait for confirmation response for a specific tool call."""
        start_time = time.time()
        
        while time.time() - start_time < timeout:
            if tool_call_id in self._confirmation_responses:
                response = self._confirmation_responses.pop(tool_call_id)
                return response
            
            # Check for interruption
            if self.interrupted:
                return {"approved": False, "alternative_instruction": "Operation interrupted"}
            
            await asyncio.sleep(0.1)
        
        # Timeout - default to deny
        return {"approved": False, "alternative_instruction": "Confirmation timeout"}
=======
    def _validate_tool_parameters(self):
        """Validate tool parameters and check for duplicates."""
        tool_params = [tool.get_tool_param() for tool in self.tool_manager.tools]
        tool_names = [param.name for param in tool_params]
        sorted_names = sorted(tool_names)
        for i in range(len(sorted_names) - 1):
            if sorted_names[i] == sorted_names[i + 1]:
                raise ValueError(f"Tool {sorted_names[i]} is duplicated")
        return tool_params
>>>>>>> 5c9f76ef

    async def run_impl(
        self,
        tool_input: dict[str, Any],
        state: Optional[State] = None,
    ) -> ToolResult:
        instruction = tool_input["instruction"]
        files = tool_input["files"]

        # Add instruction to dialog before getting model response
        image_blocks = []
        if files:
            # First, list all attached files
            instruction = f"""{instruction}\n\nAttached files:\n"""
            for file in files:
                relative_path = self.workspace_manager.relative_path(file)
                instruction += f" - {relative_path}\n"
                logger.debug(f"Attached file: {relative_path}")

            # Then process images for image blocks
            for file in files:
                ext = file.split(".")[-1]
                if ext == "jpg":
                    ext = "jpeg"
                if ext in ["png", "gif", "jpeg", "webp"]:
                    base64_image = encode_image(
                        str(self.workspace_manager.workspace_path(file))
                    )
                    image_blocks.append(
                        {
                            "source": {
                                "type": "base64",
                                "media_type": f"image/{ext}",
                                "data": base64_image,
                            }
                        }
                    )

        self.history.add_user_prompt(instruction, image_blocks)
        self.interrupted = False

        remaining_turns = self.max_turns
        while remaining_turns > 0:
            self.truncate_history()
            remaining_turns -= 1

<<<<<<< HEAD
=======
            self._validate_tool_parameters()
>>>>>>> 5c9f76ef

            if self.interrupted:
                # Handle interruption during model generation or other operations
                self.add_fake_assistant_turn(AGENT_INTERRUPT_FAKE_MODEL_RSP)
                return ToolResult(
                    llm_content=AGENT_INTERRUPT_MESSAGE,
                    user_display_content=AGENT_INTERRUPT_MESSAGE,
                )

            # Only show token count in debug mode, not in interactive CLI
            if not self.interactive_mode:
                logger.info(f"(Current token count: {self.count_tokens()})\n")

            # Emit thinking event before model response
            self.event_stream.add_event(
                RealtimeEvent(type=EventType.AGENT_THINKING, content={})
            )

            loop = asyncio.get_event_loop()
            model_response = await loop.run_in_executor(
                None,
                partial(
                    self.agent.step,
                    self.history,
                ),
            )

            if len(model_response) == 0:
                model_response = [TextResult(text=COMPLETE_MESSAGE)]

            # Add the raw response to the canonical history
            self.history.add_assistant_turn(cast(list[AssistantContentBlock], model_response))

            # Process all TextResult blocks first
            text_results = [
                item for item in model_response if isinstance(item, TextResult)
            ]
            for text_result in text_results:
                logger.debug(
                    f"Top-level agent planning next step: {text_result.text}\n",
                )
                # Emit event for each TextResult to be displayed in console
                self.event_stream.add_event(
                    RealtimeEvent(
                        type=EventType.AGENT_RESPONSE,
                        content={"text": text_result.text},
                    )
                )

            # Handle tool calls
            pending_tool_calls = self.history.get_pending_tool_calls()

            if len(pending_tool_calls) == 0:
                # No tools were called, so assume the task is complete
                logger.debug("[no tools were called]")
                # Only emit "Task completed" if there were no text results
                if not text_results:
                    self.event_stream.add_event(
                        RealtimeEvent(
                            type=EventType.AGENT_RESPONSE,
                            content={"text": "Task completed"},
                        )
                    )
<<<<<<< HEAD
                return ToolResult(
                    llm_content=self.history.get_last_assistant_text_response() or "Task completed",
                    user_display_content="Task completed",
=======
                return ToolImplOutput(
                    tool_output=self.history.get_last_assistant_text_response()
                    or "Task completed",
                    tool_result_message="Task completed",
>>>>>>> 5c9f76ef
                )

            # Check for interruption before tool execution
            if self.interrupted:
                # Handle interruption during tool execution
                for tool_call in pending_tool_calls:
                    self.add_tool_call_result(tool_call, ToolResult(
                        llm_content=TOOL_RESULT_INTERRUPT_MESSAGE,
                        user_display_content=TOOL_RESULT_INTERRUPT_MESSAGE,
                    ))
                self.add_fake_assistant_turn(TOOL_CALL_INTERRUPT_FAKE_MODEL_RSP)
                return ToolResult(
                    llm_content=TOOL_RESULT_INTERRUPT_MESSAGE,
                    user_display_content=TOOL_RESULT_INTERRUPT_MESSAGE,
                )

            # Execute all tool calls using batch approach
            logger.debug(f"Executing {len(pending_tool_calls)} tool(s)")

            # Send events for all tool calls
            for tool_call in pending_tool_calls:
                self.event_stream.add_event(
                    RealtimeEvent(
                        type=EventType.TOOL_CALL,
                        content={
                            "tool_call_id": tool_call.tool_call_id,
                            "tool_name": tool_call.tool_name,
                            "tool_input": tool_call.tool_input,
                        },
                    )
                )

<<<<<<< HEAD
            # Handle tool confirmation and execution
            approved_tool_calls = []
            denied_tool_calls = []
            alternative_instructions = []
            
            for tool_call in pending_tool_calls:
                tool = self.tool_manager.get_tool(tool_call.tool_name)
                confirmation_details = await tool.should_confirm_execute(tool_call.tool_input)
                
                # Check if tool should be auto-approved
                if self._should_auto_approve_tool(tool_call.tool_name):
                    approved_tool_calls.append(tool_call)
                elif isinstance(confirmation_details, ToolConfirmationDetails):
                    # Send confirmation event and wait for response
                    self.event_stream.add_event(
                        RealtimeEvent(type=EventType.TOOL_CONFIRMATION, content={
                            "tool_call_id": tool_call.tool_call_id,
                            "tool_name": tool_call.tool_name,
                            "tool_input": tool_call.tool_input,
                            "message": confirmation_details.message,
                        })
                    )
                    
                    # Wait for confirmation response
                    confirmation_response = await self._wait_for_confirmation(tool_call.tool_call_id)
                    
                    if confirmation_response["approved"]:
                        approved_tool_calls.append(tool_call)
                    else:
                        denied_tool_calls.append(tool_call)
                        if confirmation_response["alternative_instruction"]:
                            alternative_instructions.append(confirmation_response["alternative_instruction"])
                else:
                    # No confirmation needed, approve by default
                    approved_tool_calls.append(tool_call)
            
            # Handle denied tools
            if denied_tool_calls:
                denial_message = f"Tool execution denied for: {', '.join([tc.tool_name for tc in denied_tool_calls])}"
                if alternative_instructions:
                    denial_message += f"\nAlternative instructions: {'; '.join(alternative_instructions)}"
                
                # Add denial results to history
                for tool_call in denied_tool_calls:
                    self.add_tool_call_result(tool_call, ToolResult(
                        llm_content=denial_message,
                        user_display_content=denial_message,
                    ))
            
            # Execute approved tools in batch
            if approved_tool_calls:
                tool_results = await self.tool_manager.run_tools_batch(approved_tool_calls)
                
                for tool_call, tool_result in zip(approved_tool_calls, tool_results):
                    self.add_tool_call_result(tool_call, tool_result)
            
            # If all tools were denied and we have alternative instructions, add them to history
            if not approved_tool_calls and alternative_instructions:
                alt_instruction_text = "User provided alternative instructions: " + "; ".join(alternative_instructions)
                self.history.add_user_prompt(alt_instruction_text)
=======
            # Execute tools in batch (handles both single and multiple tools)
            tool_results = await self.tool_manager.run_tools_batch(
                pending_tool_calls, self.history
            )

            # Add all results to history in order
            for tool_call, tool_result in zip(pending_tool_calls, tool_results):
                self.add_tool_call_result(tool_call, tool_result)
>>>>>>> 5c9f76ef

        agent_answer = "Agent did not complete after max turns"
        self.event_stream.add_event(
            RealtimeEvent(type=EventType.AGENT_RESPONSE, content={"text": agent_answer})
        )
        return ToolResult(
            llm_content=agent_answer,
            user_display_content=agent_answer
        )

    def get_tool_start_message(self, tool_input: dict[str, Any]) -> str:
        return f"Agent started with instruction: {tool_input['instruction']}"

    async def run_agent_async(
        self,
        instruction: str,
        files: list[str] | None = None,
        resume: bool = False,
        orientation_instruction: str | None = None,
    ) -> ToolResult:
        """Start a new agent run asynchronously.

        Args:
            instruction: The instruction to the agent.
            files: Optional list of files to attach
            resume: Whether to resume the agent from the previous state,
                continuing the dialog.
            orientation_instruction: Optional orientation instruction

        Returns:
            The result from the agent execution.
        """
        if not resume:
            self.history.clear()
            self.interrupted = False

        tool_input = {
            "instruction": instruction,
            "files": files,
        }
        if orientation_instruction:
            tool_input["orientation_instruction"] = orientation_instruction
        return await self.run_impl(tool_input, self.history)

    def run_agent(
        self,
        instruction: str,
        files: list[str] | None = None,
        resume: bool = False,
        orientation_instruction: str | None = None,
    ) -> ToolResult:
        """Start a new agent run synchronously.

        Args:
            instruction: The instruction to the agent.
            files: Optional list of files to attach
            resume: Whether to resume the agent from the previous state,
                continuing the dialog.
            orientation_instruction: Optional orientation instruction

        Returns:
            The result from the agent execution.
        """
        return asyncio.run(
            self.run_agent_async(instruction, files, resume, orientation_instruction)
        )

    def clear(self):
        """Clear the dialog and reset interruption state.
        Note: This does NOT clear the file manager, preserving file context.
        """
        self.history.clear()
        self.interrupted = False

    def cancel(self):
        """Cancel the agent execution."""
        self.interrupted = True
        logger.debug("Agent cancellation requested")

    def add_tool_call_result(self, tool_call: ToolCallParameters, tool_result: ToolResult):
        """Add a tool call result to the history and send it to the message queue."""
        llm_content = tool_result.llm_content
        user_display_content = tool_result.user_display_content

        if isinstance(llm_content, str):
            self.history.add_tool_call_result(tool_call, llm_content)
        else:
            # TODO: add support for multiple text/image blocks
            # Currently, we will support only the text blocks
            llm_content_text = [item.text for item in llm_content if item.type == "text"]
            llm_content_text = "\n".join(llm_content_text)
            self.history.add_tool_call_result(tool_call, llm_content_text)

        self.event_stream.add_event(
            RealtimeEvent(
                type=EventType.TOOL_RESULT,
                content={
                    "tool_call_id": tool_call.tool_call_id,
                    "tool_name": tool_call.tool_name,
                    "result": user_display_content
                },
            )
        )

    def add_fake_assistant_turn(self, text: str):
        """Add a fake assistant turn to the history and send it to the message queue."""
        self.history.add_assistant_turn(cast(list[AssistantContentBlock], [TextResult(text=text)]))
        if self.interrupted:
            rsp_type = EventType.AGENT_RESPONSE_INTERRUPTED
        else:
            rsp_type = EventType.AGENT_RESPONSE

        self.event_stream.add_event(
            RealtimeEvent(
                type=rsp_type,
                content={"text": text},
            )
        )

    def count_tokens(self) -> int:
        """Count the tokens in the current message history."""
        return self.context_manager.count_tokens(self.history.get_messages_for_llm())

    def truncate_history(self) -> None:
        """Remove oldest messages when context window limit is exceeded."""
        truncated_messages_for_llm = self.context_manager.apply_truncation_if_needed(
            self.history.get_messages_for_llm()
        )
        self.history.set_message_list(truncated_messages_for_llm)

    def compact_context(self) -> dict[str, Any]:
        """Manually compact the conversation context using truncation.

        Returns:
            Dict containing operation status and token information.
        """
        try:
            # Get current token count before compacting
            original_token_count = self.count_tokens()

            # Apply truncation regardless of current token count
            truncated_messages_for_llm = self.context_manager.apply_truncation(
                self.history.get_messages_for_llm()
            )

            # Update history with truncated messages
            self.history.set_message_list(truncated_messages_for_llm)

            # Get new token count after compacting
            new_token_count = self.count_tokens()

            return {
                "success": True,
                "original_tokens": original_token_count,
                "new_tokens": new_token_count,
                "tokens_saved": original_token_count - new_token_count,
            }
        except Exception as e:
            return {
                "success": False,
                "error": str(e),
            }<|MERGE_RESOLUTION|>--- conflicted
+++ resolved
@@ -72,7 +72,6 @@
             "alternative_instruction": alternative_instruction
         }
 
-<<<<<<< HEAD
     def _should_auto_approve_tool(self, tool_name: str) -> bool:
         """Check if a tool should be auto-approved based on config."""
         if not self.config:
@@ -103,17 +102,6 @@
         
         # Timeout - default to deny
         return {"approved": False, "alternative_instruction": "Confirmation timeout"}
-=======
-    def _validate_tool_parameters(self):
-        """Validate tool parameters and check for duplicates."""
-        tool_params = [tool.get_tool_param() for tool in self.tool_manager.tools]
-        tool_names = [param.name for param in tool_params]
-        sorted_names = sorted(tool_names)
-        for i in range(len(sorted_names) - 1):
-            if sorted_names[i] == sorted_names[i + 1]:
-                raise ValueError(f"Tool {sorted_names[i]} is duplicated")
-        return tool_params
->>>>>>> 5c9f76ef
 
     async def run_impl(
         self,
@@ -160,10 +148,6 @@
             self.truncate_history()
             remaining_turns -= 1
 
-<<<<<<< HEAD
-=======
-            self._validate_tool_parameters()
->>>>>>> 5c9f76ef
 
             if self.interrupted:
                 # Handle interruption during model generation or other operations
@@ -227,16 +211,9 @@
                             content={"text": "Task completed"},
                         )
                     )
-<<<<<<< HEAD
                 return ToolResult(
                     llm_content=self.history.get_last_assistant_text_response() or "Task completed",
                     user_display_content="Task completed",
-=======
-                return ToolImplOutput(
-                    tool_output=self.history.get_last_assistant_text_response()
-                    or "Task completed",
-                    tool_result_message="Task completed",
->>>>>>> 5c9f76ef
                 )
 
             # Check for interruption before tool execution
@@ -269,7 +246,6 @@
                     )
                 )
 
-<<<<<<< HEAD
             # Handle tool confirmation and execution
             approved_tool_calls = []
             denied_tool_calls = []
@@ -330,16 +306,6 @@
             if not approved_tool_calls and alternative_instructions:
                 alt_instruction_text = "User provided alternative instructions: " + "; ".join(alternative_instructions)
                 self.history.add_user_prompt(alt_instruction_text)
-=======
-            # Execute tools in batch (handles both single and multiple tools)
-            tool_results = await self.tool_manager.run_tools_batch(
-                pending_tool_calls, self.history
-            )
-
-            # Add all results to history in order
-            for tool_call, tool_result in zip(pending_tool_calls, tool_results):
-                self.add_tool_call_result(tool_call, tool_result)
->>>>>>> 5c9f76ef
 
         agent_answer = "Agent did not complete after max turns"
         self.event_stream.add_event(
