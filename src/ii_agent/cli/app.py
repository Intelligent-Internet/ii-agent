--- conflicted
+++ resolved
@@ -24,6 +24,7 @@
 from ii_agent.llm.context_manager import LLMCompact
 from ii_agent.core.storage.settings.file_settings_store import FileSettingsStore
 from ii_agent.llm.token_counter import TokenCounter
+from ii_agent.tools.agent_tool.sub_agent import get_sub_agents
 from ii_agent.tools.tool_manager import AgentToolManager
 from ii_agent.utils.workspace_manager import WorkspaceManager
 from ii_agent.core.logger import logger
@@ -153,52 +154,39 @@
             system_prompt=SYSTEM_PROMPT,
         )
 
-<<<<<<< HEAD
-        # Get system tools
-        tools = get_system_tools(
-            client=llm_client,
-            settings=settings,
-            workspace_manager=self.workspace_manager,
-            event_stream=self.event_stream,
-        )
-
-        agent = FunctionCallAgent(
-            llm_client, agent_config, [tool.get_tool_param() for tool in tools]
-        )
-        tool_manager = AgentToolManager(
-            tools=tools,
-        )
-=======
         tool_manager = AgentToolManager()
 
         # Get system MCP tools
         mcp_client = Client(await create_mcp(
             workspace_dir=str(self.workspace_manager.root),
             session_id=self.config.session_id,
-        ))
-        await tool_manager.register_mcp_tools(
-            mcp_client=mcp_client,
-            trust=True, # Trust the system MCP tools
-        )
-
-        if self.config.mcp_config:
-            # Don't trust the custom MCP tools by default
-            await tool_manager.register_mcp_tools(Client(self.config.mcp_config), trust=False)
->>>>>>> fea82fad
-
-        agent = FunctionCallAgent(
-            llm=llm_client, 
-            config=agent_config,
-            tools=[ToolParam(name=tool.name, description=tool.description, input_schema=tool.input_schema) for tool in tool_manager.get_tools()]
-        )
-        
-        # Create context manager
+        ))        # Create context manager
+
         token_counter = TokenCounter()
         context_manager = LLMCompact(
             client=llm_client,
             token_counter=token_counter,
             token_budget=TOKEN_BUDGET,  # Default token budget
         )
+
+        sub_agents = get_sub_agents(llm_client, mcp_client, self.workspace_manager, self.event_stream, context_manager)
+        tool_manager.register_tools(sub_agents)
+        await tool_manager.register_mcp_tools(
+            mcp_client=mcp_client,
+            trust=True, # Trust the system MCP tools
+        )
+
+        if self.config.mcp_config:
+            # Don't trust the custom MCP tools by default
+            await tool_manager.register_mcp_tools(Client(self.config.mcp_config), trust=False)
+
+        agent = FunctionCallAgent(
+            llm=llm_client, 
+            config=agent_config,
+            tools=[ToolParam(name=tool.name, description=tool.description, input_schema=tool.input_schema) for tool in tool_manager.get_tools()]
+        )
+        
+
 
         # Create message history - restore from saved state if available
         if saved_state_data:
