from __future__ import annotations
from typing import Dict

from pydantic import (
    BaseModel,
    Field,
)

from ii_agent.core.config.search_config import SearchConfig
from ii_agent.core.config.media_config import MediaConfig
from ii_agent.core.config.audio_config import AudioConfig
from ii_agent.core.config.llm_config import LLMConfig
<<<<<<< HEAD
from ii_agent.core.config.runtime_config import RuntimeConfig
=======
from ii_agent.core.config.cli_config import CliConfig

>>>>>>> 278117af


class Settings(BaseModel):
    """
    Persisted settings for II_AGENT sessions
    """

    llm_configs: Dict[str, LLMConfig] = Field(default_factory=dict)
    search_config: SearchConfig | None = Field(default=None)
    media_config: MediaConfig | None = Field(default=None)
    audio_config: AudioConfig | None = Field(default=None)
<<<<<<< HEAD
    runtime_config: RuntimeConfig = Field(default=RuntimeConfig())
=======
    cli_config: CliConfig | None = Field(default=None)
>>>>>>> 278117af

    model_config = {
        "validate_assignment": True,
    }<|MERGE_RESOLUTION|>--- conflicted
+++ resolved
@@ -10,12 +10,8 @@
 from ii_agent.core.config.media_config import MediaConfig
 from ii_agent.core.config.audio_config import AudioConfig
 from ii_agent.core.config.llm_config import LLMConfig
-<<<<<<< HEAD
 from ii_agent.core.config.runtime_config import RuntimeConfig
-=======
 from ii_agent.core.config.cli_config import CliConfig
-
->>>>>>> 278117af
 
 
 class Settings(BaseModel):
@@ -27,11 +23,8 @@
     search_config: SearchConfig | None = Field(default=None)
     media_config: MediaConfig | None = Field(default=None)
     audio_config: AudioConfig | None = Field(default=None)
-<<<<<<< HEAD
     runtime_config: RuntimeConfig = Field(default=RuntimeConfig())
-=======
     cli_config: CliConfig | None = Field(default=None)
->>>>>>> 278117af
 
     model_config = {
         "validate_assignment": True,
