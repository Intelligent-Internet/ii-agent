export type Source = {
  title: string;
  url: string;
};

export enum AgentEvent {
  CONNECTION_ESTABLISHED = "connection_established",
  WORKSPACE_INFO = "workspace_info",
  PROCESSING = "processing",
  AGENT_THINKING = "agent_thinking",
  TOOL_CALL = "tool_call",
  TOOL_RESULT = "tool_result",
  AGENT_RESPONSE = "agent_response",
  STREAM_COMPLETE = "stream_complete",
  ERROR = "error",
  SYSTEM = "system",
  PONG = "pong",
  UPLOAD_SUCCESS = "upload_success",
  BROWSER_USE = "browser_use",
  FILE_EDIT = "file_edit",
}

export enum TOOL {
  SEQUENTIAL_THINKING = "sequential_thinking",
  STR_REPLACE_EDITOR = "str_replace_editor",
  BROWSER_USE = "browser_use",
  TAVILY_SEARCH = "tavily_web_search",
  TAVILY_VISIT = "tavily_visit_webpage",
  BASH = "bash",
  COMPLETE = "complete",
  STATIC_DEPLOY = "static_deploy",
  PDF_TEXT_EXTRACT = "pdf_text_extract",
  AUDIO_TRANSCRIBE = "audio_transcribe",
  GENERATE_AUDIO_RESPONSE = "generate_audio_response",

  // browser tools
  BROWSER_VIEW = "browser_view",
  BROWSER_NAVIGATION = "browser_navigation",
  BROWSER_RESTART = "browser_restart",
  BROWSER_WAIT = "browser_wait",
  BROWSER_SCROLL_DOWN = "browser_scroll_down",
  BROWSER_SCROLL_UP = "browser_scroll_up",
  BROWSER_CLICK = "browser_click",
  BROWSER_ENTER_TEXT = "browser_enter_text",
  BROWSER_PRESS_KEY = "browser_press_key",
  BROWSER_GET_SELECT_OPTIONS = "browser_get_select_options",
  BROWSER_SELECT_DROPDOWN_OPTION = "browser_select_dropdown_option",
  BROWSER_SWITCH_TAB = "browser_switch_tab",
  BROWSER_OPEN_NEW_TAB = "browser_open_new_tab",
<<<<<<< HEAD
=======
  AUDIO_TRANSCRIBE = "audio_transcribe",
  GENERATE_AUDIO_RESPONSE = "generate_audio_response",
  VIDEO_GENERATE = "generate_video_from_text",
  IMAGE_GENERATE = "generate_image_from_text",
>>>>>>> 8ed2e2e0
}

export type ActionStep = {
  type: TOOL;
  data: {
    isResult?: boolean;
    tool_name?: string;
    tool_input?: {
      thought?: string;
      path?: string;
      file_text?: string;
      file_path?: string;
      command?: string;
      url?: string;
      query?: string;
      file?: string;
      instruction?: string;
      output_filename?: string;
      key?: string;
    };
    result?: string | Record<string, unknown>;
    query?: string;
    content?: string;
    path?: string;
  };
};<|MERGE_RESOLUTION|>--- conflicted
+++ resolved
@@ -32,6 +32,8 @@
   PDF_TEXT_EXTRACT = "pdf_text_extract",
   AUDIO_TRANSCRIBE = "audio_transcribe",
   GENERATE_AUDIO_RESPONSE = "generate_audio_response",
+  VIDEO_GENERATE = "generate_video_from_text",
+  IMAGE_GENERATE = "generate_image_from_text",
 
   // browser tools
   BROWSER_VIEW = "browser_view",
@@ -47,13 +49,6 @@
   BROWSER_SELECT_DROPDOWN_OPTION = "browser_select_dropdown_option",
   BROWSER_SWITCH_TAB = "browser_switch_tab",
   BROWSER_OPEN_NEW_TAB = "browser_open_new_tab",
-<<<<<<< HEAD
-=======
-  AUDIO_TRANSCRIBE = "audio_transcribe",
-  GENERATE_AUDIO_RESPONSE = "generate_audio_response",
-  VIDEO_GENERATE = "generate_video_from_text",
-  IMAGE_GENERATE = "generate_image_from_text",
->>>>>>> 8ed2e2e0
 }
 
 export type ActionStep = {
