--- conflicted
+++ resolved
@@ -95,7 +95,6 @@
     client_kwargs = {
         "model_name": args.model_name,
     }
-<<<<<<< HEAD
     
     # Add provider-specific kwargs only if not using OpenRouter
     if not os.getenv("OPENROUTER_API_KEY"):
@@ -116,17 +115,6 @@
             "openrouter",
             **client_kwargs
         )
-=======
-    if args.llm_client == "anthropic-direct":
-        client_kwargs["use_caching"] = False  # Or a configurable value if needed later
-        client_kwargs["project_id"] = args.project_id
-        client_kwargs["region"] = args.region
-    elif args.llm_client == "openai-direct":
-        client_kwargs["azure_model"] = args.azure_model
-        client_kwargs["cot_model"] = args.cot_model
-
-    client = get_client(args.llm_client, **client_kwargs)
->>>>>>> 2c6d3016
 
     # Initialize workspace manager with the session-specific workspace
     workspace_manager = WorkspaceManager(
