services:
  frontend:
    build:
      context: .
      dockerfile: docker/frontend/Dockerfile
    ports:
      - "${FRONTEND_PORT:-3000}:3000"
    volumes:
      - ~/.ii_agent/workspace:/.ii_agent/workspace
    environment:
      - NODE_ENV=production
      - GOOGLE_API_KEY=${GOOGLE_API_KEY}
      - GOOGLE_CLIENT_ID=${GOOGLE_CLIENT_ID}
      - GOOGLE_CLIENT_SECRET=${GOOGLE_CLIENT_SECRET}

  nginx:
    build:
      context: .
      dockerfile: docker/nginx/Dockerfile
    environment:
      - PUBLIC_DOMAIN=${PUBLIC_DOMAIN}
    ports:
      - "${NGINX_PORT:-80}:80"
    networks:
      - ii

  sandbox:
    build:
      context: .
      dockerfile: docker/sandbox/Dockerfile
    ports:
      - "${SANDBOX_PORT:-17300}:17300" # Sandbox server port
    deploy:
      replicas: 0
    networks:
      - ii

  backend:
    build:
      context: .
      dockerfile: docker/backend/Dockerfile
    init: true # Needed for the browser use
    ports:
      - "${BACKEND_PORT:-8000}:8000"
      - "${CODE_SERVER_PORT:-9000}:${CODE_SERVER_PORT:-9000}"
    environment:
      #Path of mounted file in docker
      - GOOGLE_APPLICATION_CREDENTIALS=/app/google-application-credentials.json
      # Static file base url
      - STATIC_FILE_BASE_URL=${STATIC_FILE_BASE_URL:-http://localhost:8000}
      - BASE_URL=${BASE_URL}
      - COMPOSE_PROJECT_NAME=${COMPOSE_PROJECT_NAME}
      - HOST_WORKSPACE_PATH=${HOME}/.ii_agent/workspace
<<<<<<< HEAD
=======
      - CODE_SERVER_PORT=${CODE_SERVER_PORT:-9000}
>>>>>>> 89e8aa59
    volumes:
      #If file doesn't exist, use a dummy file
      - ${GOOGLE_APPLICATION_CREDENTIALS:-./docker/.dummy-credentials.json}:/app/google-application-credentials.json
      - ~/.ii_agent:/.ii_agent
      - /var/run/docker.sock:/var/run/docker.sock #ONLY WORK FOR UNIX FOR NOW
    networks:
      - ii

networks:
  ii:<|MERGE_RESOLUTION|>--- conflicted
+++ resolved
@@ -51,10 +51,7 @@
       - BASE_URL=${BASE_URL}
       - COMPOSE_PROJECT_NAME=${COMPOSE_PROJECT_NAME}
       - HOST_WORKSPACE_PATH=${HOME}/.ii_agent/workspace
-<<<<<<< HEAD
-=======
       - CODE_SERVER_PORT=${CODE_SERVER_PORT:-9000}
->>>>>>> 89e8aa59
     volumes:
       #If file doesn't exist, use a dummy file
       - ${GOOGLE_APPLICATION_CREDENTIALS:-./docker/.dummy-credentials.json}:/app/google-application-credentials.json
