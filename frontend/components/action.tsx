"use client";

import { ActionStep, TOOL } from "@/typings/agent";
import {
  AudioLines,
  ChevronDown,
  ChevronUp,
  Code,
  FileAudio,
  FileText,
  Globe,
  ImageIcon,
  Lightbulb,
  LoaderCircle,
  MousePointerClick,
  SearchCheck,
  Rocket,
  RotateCcw,
  Search,
  Sparkle,
  Terminal,
  Video,
  Presentation,
  Unplug,
  Eye,
  X,
  SquareChevronRight,
} from "lucide-react";
import { useEffect, useMemo, useRef } from "react";

interface ActionProps {
  workspaceInfo: string;
  type: TOOL;
  value: ActionStep["data"];
  onClick: () => void;
}

const Action = ({ workspaceInfo, type, value, onClick }: ActionProps) => {
  // Use a ref to track if this component has already been animated
  const hasAnimated = useRef(false);

  // Set hasAnimated to true after first render
  useEffect(() => {
    hasAnimated.current = true;
  }, []);

  const step_icon = useMemo(() => {
    const className = "h-4 w-4 text-neutral-100 flex-shrink-0 mt-[2px]";
    switch (type) {
      case TOOL.SEQUENTIAL_THINKING:
      case TOOL.MESSAGE_USER:
        return <Lightbulb className={className} />;
      case TOOL.WEB_SEARCH:
        return <Search className={className} />;
      case TOOL.IMAGE_SEARCH:
        return <ImageIcon className={className} />;
      case TOOL.VISIT:
      case TOOL.BROWSER_USE:
        return <Globe className={className} />;
      case TOOL.SHELL_EXEC:
        return <Terminal className={className} />;
      case TOOL.SHELL_WRITE_TO_PROCESS:
        return <Terminal className={className} />;
      case TOOL.SHELL_KILL_PROCESS:
        return <X className={className} />;
      case TOOL.SHELL_VIEW:
        return <Eye className={className} />;
      case TOOL.SHELL_WAIT:
        return <LoaderCircle className={className} />;
      case TOOL.STR_REPLACE_EDITOR:
        return <Code className={className} />;
      case TOOL.STATIC_DEPLOY:
        return <Rocket className={className} />;
      case TOOL.REGISTER_DEPLOYMENT:
        return <Unplug className={className} />;
      case TOOL.PDF_TEXT_EXTRACT:
        return <FileText className={className} />;
      case TOOL.AUDIO_TRANSCRIBE:
        return <FileAudio className={className} />;
      case TOOL.GENERATE_AUDIO_RESPONSE:
        return <AudioLines className={className} />;
      case TOOL.VIDEO_GENERATE:
      case TOOL.VIDEO_GENERATE_FROM_IMAGE:
      case TOOL.LONG_VIDEO_GENERATE:
      case TOOL.LONG_VIDEO_GENERATE_FROM_IMAGE:
        return <Video className={className} />;
      case TOOL.IMAGE_GENERATE:
        return <ImageIcon className={className} />;
      case TOOL.DEEP_RESEARCH:
        return <Sparkle className={className} />;
      case TOOL.PRESENTATION:
        return <Presentation className={className} />;
<<<<<<< HEAD
      case TOOL.PROJECT_START_UP:
        return <SquareChevronRight className={className} />;
=======
      case TOOL.REVIEWER_AGENT:
        return <SearchCheck className={className} />;
>>>>>>> 3319c8e3

      case TOOL.BROWSER_WAIT:
        return <LoaderCircle className={className} />;
      case TOOL.BROWSER_VIEW:
        return <Globe className={className} />;
      case TOOL.BROWSER_NAVIGATION:
        return <Globe className={className} />;
      case TOOL.BROWSER_RESTART:
        return <RotateCcw className={className} />;
      case TOOL.BROWSER_SCROLL_DOWN:
        return <ChevronDown className={className} />;
      case TOOL.BROWSER_SCROLL_UP:
        return <ChevronUp className={className} />;
      case TOOL.BROWSER_CLICK:
        return <MousePointerClick className={className} />;
      case TOOL.BROWSER_ENTER_TEXT:
        return <Globe className={className} />;
      case TOOL.BROWSER_PRESS_KEY:
        return <Globe className={className} />;
      case TOOL.BROWSER_GET_SELECT_OPTIONS:
        return <Globe className={className} />;
      case TOOL.BROWSER_SELECT_DROPDOWN_OPTION:
        return <Globe className={className} />;
      case TOOL.BROWSER_SWITCH_TAB:
        return <Globe className={className} />;
      case TOOL.BROWSER_OPEN_NEW_TAB:
        return <Globe className={className} />;
      case TOOL.BROWSER_VIEW_INTERACTIVE_ELEMENTS:
        return <MousePointerClick className={className} />;

      default:
        return <></>;
    }
  }, [type]);

  const step_title = useMemo(() => {
    switch (type) {
      case TOOL.SEQUENTIAL_THINKING:
      case TOOL.MESSAGE_USER:
        return "Thinking";
      case TOOL.WEB_SEARCH:
        return "Searching";
      case TOOL.IMAGE_SEARCH:
        return "Searching for Images";
      case TOOL.VISIT:
      case TOOL.BROWSER_USE:
        return "Browsing";
      case TOOL.SHELL_EXEC:
        return "Executing Command";
      case TOOL.SHELL_WRITE_TO_PROCESS:
        return "Writing to terminal";
      case TOOL.SHELL_KILL_PROCESS:
        return "Killing Process";
      case TOOL.SHELL_VIEW:
        return "Viewing Shell";
      case TOOL.SHELL_WAIT:
        return "Waiting for Shell";
      case TOOL.STR_REPLACE_EDITOR:
        return value?.tool_input?.command === "create"
          ? "Creating File"
          : value?.tool_input?.command === "view"
          ? "Viewing File"
          : "Editing File";
      case TOOL.STATIC_DEPLOY:
        return "Deploying";
      case TOOL.REGISTER_DEPLOYMENT:
        return "Registering Deployment";
      case TOOL.PDF_TEXT_EXTRACT:
        return "Extracting Text";
      case TOOL.AUDIO_TRANSCRIBE:
        return "Transcribing Audio";
      case TOOL.GENERATE_AUDIO_RESPONSE:
        return "Generating Audio";
      case TOOL.VIDEO_GENERATE:
        return "Generating Video";
      case TOOL.VIDEO_GENERATE_FROM_IMAGE:
        return "Generating Video from Image";
      case TOOL.LONG_VIDEO_GENERATE:
        return "Generating Long Video from Text";
      case TOOL.LONG_VIDEO_GENERATE_FROM_IMAGE:
        return "Generating Long Video from Image";
      case TOOL.IMAGE_GENERATE:
        return "Generating Image";
      case TOOL.DEEP_RESEARCH:
        return "Deep Researching";
      case TOOL.PRESENTATION:
        return "Using presentation agent";
<<<<<<< HEAD
      case TOOL.PROJECT_START_UP:
        return "Starting up project template";
=======
      case TOOL.REVIEWER_AGENT:
        return "Reviewer agent";

>>>>>>> 3319c8e3
      case TOOL.BROWSER_WAIT:
        return "Waiting for Page to Load";
      case TOOL.BROWSER_VIEW:
        return "Viewing Page";
      case TOOL.BROWSER_NAVIGATION:
        return "Navigating to URL";
      case TOOL.BROWSER_RESTART:
        return "Restarting Browser";
      case TOOL.BROWSER_SCROLL_DOWN:
        return "Scrolling Down";
      case TOOL.BROWSER_SCROLL_UP:
        return "Scrolling Up";
      case TOOL.BROWSER_CLICK:
        return "Clicking Element";
      case TOOL.BROWSER_ENTER_TEXT:
        return "Entering Text";
      case TOOL.BROWSER_PRESS_KEY:
        return "Pressing Key";
      case TOOL.BROWSER_GET_SELECT_OPTIONS:
        return "Getting Select Options";
      case TOOL.BROWSER_SELECT_DROPDOWN_OPTION:
        return "Selecting Dropdown Option";
      case TOOL.BROWSER_SWITCH_TAB:
        return "Switching Tab";
      case TOOL.BROWSER_OPEN_NEW_TAB:
        return "Opening New Tab";
      case TOOL.BROWSER_VIEW_INTERACTIVE_ELEMENTS:
        return "Viewing Interactive Elements";

      default:
        return type;
    }
  }, [type, value?.tool_input?.command]);

  const step_value = useMemo(() => {
    switch (type) {
      case TOOL.SEQUENTIAL_THINKING:
      case TOOL.MESSAGE_USER:
        return value.tool_input?.thought;
      case TOOL.WEB_SEARCH:
        return value.tool_input?.query;
      case TOOL.IMAGE_SEARCH:
        return value.tool_input?.query;
      case TOOL.VISIT:
        return value.tool_input?.url;
      case TOOL.BROWSER_USE:
        return value.tool_input?.url;
      case TOOL.SHELL_EXEC:
        return value.tool_input?.command;
      case TOOL.SHELL_WRITE_TO_PROCESS:
        return value.tool_input?.input;
      case TOOL.SHELL_KILL_PROCESS:
        return value.tool_input?.session_id;
      case TOOL.SHELL_VIEW:
        return value.tool_input?.session_id;
      case TOOL.SHELL_WAIT:
        return value.tool_input?.seconds + " seconds";
      case TOOL.STR_REPLACE_EDITOR:
        return value.tool_input?.path === workspaceInfo
          ? workspaceInfo
          : value.tool_input?.path?.replace(workspaceInfo, "");
      case TOOL.STATIC_DEPLOY:
        return value.tool_input?.file_path === workspaceInfo
          ? workspaceInfo
          : value.tool_input?.file_path?.replace(workspaceInfo, "");
      case TOOL.PDF_TEXT_EXTRACT:
        return value.tool_input?.file_path === workspaceInfo
          ? workspaceInfo
          : value.tool_input?.file_path?.replace(workspaceInfo, "");
      case TOOL.AUDIO_TRANSCRIBE:
        return value.tool_input?.file_path === workspaceInfo
          ? workspaceInfo
          : value.tool_input?.file_path?.replace(workspaceInfo, "");
      case TOOL.GENERATE_AUDIO_RESPONSE:
        return value.tool_input?.output_filename === workspaceInfo
          ? workspaceInfo
          : value.tool_input?.output_filename?.replace(workspaceInfo, "");
      case TOOL.VIDEO_GENERATE:
      case TOOL.VIDEO_GENERATE_FROM_IMAGE:
      case TOOL.LONG_VIDEO_GENERATE:
      case TOOL.LONG_VIDEO_GENERATE_FROM_IMAGE:
        return value.tool_input?.output_filename === workspaceInfo
          ? workspaceInfo
          : value.tool_input?.output_filename?.replace(workspaceInfo, "");
      case TOOL.IMAGE_GENERATE:
        return value.tool_input?.output_filename === workspaceInfo
          ? workspaceInfo
          : value.tool_input?.output_filename?.replace(workspaceInfo, "");
      case TOOL.DEEP_RESEARCH:
        return value.tool_input?.query;
      case TOOL.PRESENTATION:
        return value.tool_input?.action + ": " + value.tool_input?.description;
<<<<<<< HEAD
      case TOOL.PROJECT_START_UP:
        return value.tool_input?.framework;
=======
      case TOOL.REVIEWER_AGENT:
        return value.content;

>>>>>>> 3319c8e3
      case TOOL.BROWSER_WAIT:
        return value.tool_input?.url;
      case TOOL.BROWSER_VIEW:
        return value.tool_input?.url;
      case TOOL.BROWSER_NAVIGATION:
        return value.tool_input?.url;
      case TOOL.BROWSER_RESTART:
        return value.tool_input?.url;
      case TOOL.BROWSER_SCROLL_DOWN:
        return value.tool_input?.url;
      case TOOL.BROWSER_SCROLL_UP:
        return value.tool_input?.url;
      case TOOL.BROWSER_CLICK:
        return value.tool_input?.url;
      case TOOL.BROWSER_ENTER_TEXT:
        return value.tool_input?.text;
      case TOOL.BROWSER_PRESS_KEY:
        return value.tool_input?.key;
      case TOOL.BROWSER_GET_SELECT_OPTIONS:
        return value.tool_input?.url;
      case TOOL.BROWSER_SELECT_DROPDOWN_OPTION:
        return value.tool_input?.url;
      case TOOL.BROWSER_SWITCH_TAB:
        return value.tool_input?.url;
      case TOOL.BROWSER_OPEN_NEW_TAB:
        return value.tool_input?.url;
      case TOOL.BROWSER_VIEW_INTERACTIVE_ELEMENTS:
        return value.tool_input?.url;

      default:
        break;
    }
  }, [type, value, workspaceInfo]);

  if (
    !type ||
    type === TOOL.COMPLETE ||
    type === TOOL.BROWSER_VIEW ||
    type === TOOL.LIST_HTML_LINKS ||
    type === TOOL.RETURN_CONTROL_TO_USER ||
    type === TOOL.SLIDE_DECK_INIT ||
    type === TOOL.SLIDE_DECK_COMPLETE ||
    type === TOOL.DISPLAY_IMAGE
  )
    return null;

  return (
    <div
      onClick={onClick}
      className={`group cursor-pointer flex items-start gap-2 px-3 py-2 bg-[#35363a] rounded-xl backdrop-blur-sm 
      shadow-sm
      transition-all duration-200 ease-out
      hover:bg-neutral-800
      hover:border-neutral-700
      hover:shadow-[0_2px_8px_rgba(0,0,0,0.24)]
      active:scale-[0.98] overflow-hidden
      ${hasAnimated.current ? "animate-none" : "animate-fadeIn"}`}
    >
      {step_icon}
      <div className="flex flex-col gap-1.5 text-sm">
        <span className="text-neutral-100 font-medium group-hover:text-white">
          {step_title}
        </span>
        <span className="text-neutral-400 font-medium truncate group-hover:text-neutral-300">
          {step_value}
        </span>
      </div>
    </div>
  );
};

export default Action;<|MERGE_RESOLUTION|>--- conflicted
+++ resolved
@@ -90,13 +90,10 @@
         return <Sparkle className={className} />;
       case TOOL.PRESENTATION:
         return <Presentation className={className} />;
-<<<<<<< HEAD
       case TOOL.PROJECT_START_UP:
         return <SquareChevronRight className={className} />;
-=======
       case TOOL.REVIEWER_AGENT:
         return <SearchCheck className={className} />;
->>>>>>> 3319c8e3
 
       case TOOL.BROWSER_WAIT:
         return <LoaderCircle className={className} />;
@@ -184,14 +181,10 @@
         return "Deep Researching";
       case TOOL.PRESENTATION:
         return "Using presentation agent";
-<<<<<<< HEAD
       case TOOL.PROJECT_START_UP:
         return "Starting up project template";
-=======
       case TOOL.REVIEWER_AGENT:
         return "Reviewer agent";
-
->>>>>>> 3319c8e3
       case TOOL.BROWSER_WAIT:
         return "Waiting for Page to Load";
       case TOOL.BROWSER_VIEW:
@@ -284,14 +277,11 @@
         return value.tool_input?.query;
       case TOOL.PRESENTATION:
         return value.tool_input?.action + ": " + value.tool_input?.description;
-<<<<<<< HEAD
       case TOOL.PROJECT_START_UP:
         return value.tool_input?.framework;
-=======
       case TOOL.REVIEWER_AGENT:
         return value.content;
 
->>>>>>> 3319c8e3
       case TOOL.BROWSER_WAIT:
         return value.tool_input?.url;
       case TOOL.BROWSER_VIEW:
